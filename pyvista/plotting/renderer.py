--- conflicted
+++ resolved
@@ -543,13 +543,8 @@
         mapper.SetInputData(self._box_object)
         self.bounding_box_actor, prop = self.add_actor(mapper,
                                                        reset_camera=reset_camera,
-<<<<<<< HEAD
-                                                       name=name, pickable=False,
-                                                       etc=True)
-=======
                                                        name=name, culling=culling,
-                                                       pickable=False)
->>>>>>> 28495047
+                                                       pickable=False, etc=True)
 
         prop.SetColor(rgb_color)
         prop.SetOpacity(opacity)
