--- conflicted
+++ resolved
@@ -26,32 +26,18 @@
         'color': [1, 1, 1],
         'fmt': None,
     },
-<<<<<<< HEAD
-    'cmap' : 'viridis',
-    'color' : 'white',
-    'nan_color' : 'darkgray',
-    'edge_color' : 'black',
-    'outline_color' : 'white',
-    'floor_color' : 'gray',
-    'colorbar_orientation' : 'horizontal',
-    'colorbar_horizontal' : {
-        'width' : 0.6,
-        'height' : 0.08,
-        'position_x' : 0.35,
-        'position_y' : 0.05,
-=======
     'cmap': 'viridis',
     'color': 'white',
     'nan_color': 'darkgray',
     'edge_color': 'black',
     'outline_color': 'white',
+    'floor_color': 'gray',
     'colorbar_orientation': 'horizontal',
     'colorbar_horizontal': {
         'width': 0.6,
         'height': 0.08,
         'position_x': 0.35,
         'position_y': 0.05,
->>>>>>> 28495047
     },
     'colorbar_vertical': {
         'width': 0.08,
