"""
pyvista plotting module
"""
import collections
import logging
import os
import time
from threading import Thread

import imageio
import numpy as np
import scooby
import vtk
from vtk.util import numpy_support as VN
import warnings

import pyvista
from pyvista.utilities import (convert_array, convert_string_array,
                               get_array, is_pyvista_dataset, numpy_to_texture,
                               raise_not_matching, wrap)

from .colors import get_cmap_safe, PARAVIEW_BACKGROUND
from .export_vtkjs import export_plotter_vtkjs
from .mapper import make_mapper
from .picking import PickingHelper
from .tools import update_axes_label_color, create_axes_orientation_box, create_axes_marker
from .tools import normalize, opacity_transfer_function
from .theme import rcParams, parse_color, parse_font_family
from .theme import FONT_KEYS, MAX_N_COLOR_BARS
from .widgets import WidgetHelper

try:
    import matplotlib
    has_matplotlib = True
except ImportError:
    has_matplotlib = False

_ALL_PLOTTERS = {}

def close_all():
    """Close all open/active plotters and clean up memory"""
    for key, p in _ALL_PLOTTERS.items():
        p.close()
        p.deep_clean()
    _ALL_PLOTTERS.clear()
    return True


log = logging.getLogger(__name__)
log.setLevel('CRITICAL')



class BasePlotter(PickingHelper, WidgetHelper):
    """
    To be used by the Plotter and QtInteractor classes.

    Parameters
    ----------
    shape : list or tuple, optional
        Number of sub-render windows inside of the main window.
        Specify two across with ``shape=(2, 1)`` and a two by two grid
        with ``shape=(2, 2)``.  By default there is only one renderer.
        Can also accept a shape as string descriptor. E.g.:
            shape="3|1" means 3 plots on the left and 1 on the right,
            shape="4/2" means 4 plots on top of 2 at bottom.

    border : bool, optional
        Draw a border around each render window.  Default False.

    border_color : string or 3 item list, optional, defaults to white
        Either a string, rgb list, or hex color string.  For example:
            color='white'
            color='w'
            color=[1, 1, 1]
            color='#FFFFFF'

    border_width : float, optional
        Width of the border in pixels when enabled.

    """

    def __new__(cls, *args, **kwargs):
        if cls is BasePlotter:
            raise TypeError("pyvista.BasePlotter is an abstract class and may not be instantiated.")
        return object.__new__(cls)

    def __init__(self, shape=(1, 1), border=None, border_color='k',
                 border_width=2.0, title=None, splitting_position=None):
        """ Initialize base plotter """
        self.image_transparent_background = rcParams['transparent_background']

        if title is None:
            title = rcParams['title']
        self.title = str(title)

        # by default add border for multiple plots
        if border is None:
            if shape != (1, 1):
                border = True
            else:
                border = False

        # add render windows
        self._active_renderer_index = 0
        self.renderers = []

        if isinstance(shape, str):

            if '|' in shape:
                n = int(shape.split('|')[0])
                m = int(shape.split('|')[1])
                rangen = reversed(range(n))
                rangem = reversed(range(m))
            else:
                m = int(shape.split('/')[0])
                n = int(shape.split('/')[1])
                rangen = range(n)
                rangem = range(m)

            if splitting_position is None:
                splitting_position = rcParams['multi_rendering_splitting_position']

            if splitting_position is None:
                if n >= m:
                    xsplit = m/(n+m)
                else:
                    xsplit = 1-n/(n+m)
            else:
                xsplit = splitting_position

            for i in rangen:
                arenderer = pyvista.Renderer(self, border, border_color, border_width)
                if '|' in shape:
                    arenderer.SetViewport(0, i/n, xsplit, (i+1)/n)
                else:
                    arenderer.SetViewport(i/n, 0, (i+1)/n, xsplit)
                self.renderers.append(arenderer)
            for i in rangem:
                arenderer = pyvista.Renderer(self, border, border_color, border_width)
                if '|' in shape:
                    arenderer.SetViewport(xsplit, i/m, 1, (i+1)/m)
                else:
                    arenderer.SetViewport(i/m, xsplit, (i+1)/m, 1)
                self.renderers.append(arenderer)

                self.shape = (n+m,)

        else:

            assert_str = '"shape" should be a list, tuple or string descriptor'
            assert isinstance(shape, collections.Iterable), assert_str
            assert shape[0] > 0, '"shape" must be positive'
            assert shape[1] > 0, '"shape" must be positive'
            self.shape = shape
            for i in reversed(range(shape[0])):
                for j in range(shape[1]):
                    renderer = pyvista.Renderer(self, border, border_color, border_width)
                    x0 = i/shape[0]
                    y0 = j/shape[1]
                    x1 = (i+1)/shape[0]
                    y1 = (j+1)/shape[1]
                    renderer.SetViewport(y0, x0, y1, x1)
                    self.renderers.append(renderer)


        # This keeps track of scalar names already plotted and their ranges
        self._scalar_bar_ranges = {}
        self._scalar_bar_mappers = {}
        self._scalar_bar_actors = {}
        self._scalar_bar_widgets = {}
        # track if the camera has been setup
        # self.camera_set = False
        self._first_time = True
        # Keep track of the scale
        self._labels = []
        # Set default style
        self._style = vtk.vtkInteractorStyleRubberBandPick()

        # Add self to open plotters
        _ALL_PLOTTERS[str(hex(id(self)))] = self

        # lighting style
        self.lighting = vtk.vtkLightKit()
        # self.lighting.SetHeadLightWarmth(1.0)
        # self.lighting.SetHeadLightWarmth(1.0)
        for renderer in self.renderers:
            self.lighting.AddLightsToRenderer(renderer)
            renderer.LightFollowCameraOn()

        # Key bindings
        self.reset_key_events()


    def add_key_event(self, key, callback):
        """Add a function to callback when the given key is pressed. These are
        non-unique - thus a key could map to many callback functions.

        The callback function must not have any arguments.

        Parameters
        ----------
        key : str
            The key to trigger the event

        callback : callable
            A callable that takes no arguments
        """
        if not hasattr(callback, '__call__'):
            raise TypeError('callback must be callable.')
        self._key_press_event_callbacks[key].append(callback)


    def clear_events_for_key(self, key):
        self._key_press_event_callbacks.pop(key)


    def reset_key_events(self):
        """Reset all of the key press events to their defaults."""
        self._key_press_event_callbacks = collections.defaultdict(list)

        def _close_callback():
            """ Make sure a screenhsot is acquired before closing"""
            self.q_pressed = True
            # Grab screenshot right before renderer closes
            self.last_image = self.screenshot(True, return_img=True)
            self.last_image_depth = self.get_image_depth()

        self.add_key_event('q', _close_callback)
        b_left_down_callback = lambda: self.iren.AddObserver('LeftButtonPressEvent', self.left_button_down)
        self.add_key_event('b', b_left_down_callback)
        self.add_key_event('v', lambda: self.isometric_view_interactive())


    def key_press_event(self, obj, event):
        """ Listens for key press event """
        key = self.iren.GetKeySym()
        log.debug('Key %s pressed' % key)
        if key in self._key_press_event_callbacks.keys():
            # Note that defaultdict's will never throw a key error
            callbacks = self._key_press_event_callbacks[key]
            for func in callbacks:
                func()


    def left_button_down(self, obj, event_type):
        """Register the event for a left button down click"""
        # Get 2D click location on window
        click_pos = self.iren.GetEventPosition()

        # Get corresponding click location in the 3D plot
        picker = vtk.vtkWorldPointPicker()
        picker.Pick(click_pos[0], click_pos[1], 0, self.renderer)
        self.pickpoint = np.asarray(picker.GetPickPosition()).reshape((-1, 3))
        if np.any(np.isnan(self.pickpoint)):
            self.pickpoint[:] = 0


    def update_style(self):
        if not hasattr(self, '_style'):
            self._style = vtk.vtkInteractorStyleTrackballCamera()
        if hasattr(self, 'iren'):
            return self.iren.SetInteractorStyle(self._style)

    def enable_trackball_style(self):
        """ sets the interactive style to trackball - the default syle """
        self._style = vtk.vtkInteractorStyleTrackballCamera()
        return self.update_style()

    def enable_image_style(self):
        """ sets the interactive style to image

        Controls:
         - Left Mouse button triggers window level events
         - CTRL Left Mouse spins the camera around its view plane normal
         - SHIFT Left Mouse pans the camera
         - CTRL SHIFT Left Mouse dollys (a positional zoom) the camera
         - Middle mouse button pans the camera
         - Right mouse button dollys the camera.
         - SHIFT Right Mouse triggers pick events
        """
        self._style = vtk.vtkInteractorStyleImage()
        return self.update_style()

    def enable_joystick_style(self):
        """ sets the interactive style to joystick

        allows the user to move (rotate, pan, etc.) the camera, the point of
        view for the scene.  The position of the mouse relative to the center of
        the scene determines the speed at which the camera moves, and the speed
        of the mouse movement determines the acceleration of the camera, so the
        camera continues to move even if the mouse if not moving.

        For a 3-button mouse, the left button is for rotation, the right button
        for zooming, the middle button for panning, and ctrl + left button for
        spinning.  (With fewer mouse buttons, ctrl + shift + left button is
        for zooming, and shift + left button is for panning.)
        """
        self._style = vtk.vtkInteractorStyleJoystickCamera()
        return self.update_style()

    def enable_zoom_style(self):
        """ sets the interactive style to rubber band zoom

        This interactor style allows the user to draw a rectangle in the render
        window using the left mouse button.  When the mouse button is released,
        the current camera zooms by an amount determined from the shorter side
        of the drawn rectangle.
        """
        self._style = vtk.vtkInteractorStyleRubberBandZoom()
        return self.update_style()

    def enable_terrain_style(self):
        """ sets the interactive style to terrain

        Used to manipulate a camera which is viewing a scene with a natural
        view up, e.g., terrain. The camera in such a scene is manipulated by
        specifying azimuth (angle around the view up vector) and elevation
        (the angle from the horizon).
        """
        self._style = vtk.vtkInteractorStyleTerrain()
        return self.update_style()

    def enable_rubber_band_style(self):
        """ sets the interactive style to rubber band picking

        This interactor style allows the user to draw a rectangle in the render
        window by hitting 'r' and then using the left mouse button.
        When the mouse button is released, the attached picker operates on the
        pixel in the center of the selection rectangle. If the picker happens to
        be a vtkAreaPicker it will operate on the entire selection rectangle.
        When the 'p' key is hit the above pick operation occurs on a 1x1
        rectangle. In other respects it behaves the same as its parent class.
        """
        self._style = vtk.vtkInteractorStyleRubberBandPick()
        return self.update_style()

    def set_focus(self, point):
        """ sets focus to a point """
        if isinstance(point, np.ndarray):
            if point.ndim != 1:
                point = point.ravel()
        self.camera.SetFocalPoint(point)
        self._render()

    def set_position(self, point, reset=False):
        """ sets camera position to a point """
        if isinstance(point, np.ndarray):
            if point.ndim != 1:
                point = point.ravel()
        self.camera.SetPosition(point)
        if reset:
            self.reset_camera()
        self.camera_set = True
        self._render()

    def set_viewup(self, vector):
        """ sets camera viewup vector """
        if isinstance(vector, np.ndarray):
            if vector.ndim != 1:
                vector = vector.ravel()
        self.camera.SetViewUp(vector)
        self._render()

    def _render(self):
        """ redraws render window if the render window exists """
        if hasattr(self, 'ren_win'):
            if hasattr(self, 'render_trigger'):
                self.render_trigger.emit()
            elif not self._first_time:
                self.render()

    def add_axes(self, interactive=None, line_width=2,
                 color=None, x_color=None, y_color=None, z_color=None,
                 xlabel='X', ylabel='Y', zlabel='Z', labels_off=False,
                 box=None, box_args=None):
        """ Add an interactive axes widget """
        if interactive is None:
            interactive = rcParams['interactive']
        if hasattr(self, 'axes_widget'):
            self.axes_widget.SetInteractive(interactive)
            update_axes_label_color(color)
            return
        if box is None:
            box = rcParams['axes']['box']
        if box:
            if box_args is None:
                box_args = {}
            self.axes_actor = create_axes_orientation_box(
                label_color=color, line_width=line_width,
                x_color=x_color, y_color=y_color, z_color=z_color,
                xlabel=xlabel, ylabel=ylabel, zlabel=zlabel,
                labels_off=labels_off, **box_args)
        else:
            self.axes_actor = create_axes_marker(
                label_color=color, line_width=line_width,
                x_color=x_color, y_color=y_color, z_color=z_color,
                xlabel=xlabel, ylabel=ylabel, zlabel=zlabel, labels_off=labels_off)
        self.axes_widget = vtk.vtkOrientationMarkerWidget()
        self.axes_widget.SetOrientationMarker(self.axes_actor)
        if hasattr(self, 'iren'):
            self.axes_widget.SetInteractor(self.iren)
            self.axes_widget.SetEnabled(1)
            self.axes_widget.SetInteractive(interactive)
        return

    def hide_axes(self):
        """Hide the axes orientation widget"""
        if hasattr(self, 'axes_widget'):
            self.axes_widget.EnabledOff()

    def show_axes(self):
        """Show the axes orientation widget"""
        if hasattr(self, 'axes_widget'):
            self.axes_widget.EnabledOn()
        else:
            self.add_axes()

    def isometric_view_interactive(self):
        """ sets the current interactive render window to isometric view """
        interactor = self.iren.GetInteractorStyle()
        renderer = interactor.GetCurrentRenderer()
        renderer.view_isometric()

    def update(self, stime=1, force_redraw=True):
        """
        Update window, redraw, process messages query

        Parameters
        ----------
        stime : int, optional
            Duration of timer that interrupt vtkRenderWindowInteractor in
            milliseconds.

        force_redraw : bool, optional
            Call vtkRenderWindowInteractor.Render() immediately.
        """

        if stime <= 0:
            stime = 1

        curr_time = time.time()
        if Plotter.last_update_time > curr_time:
            Plotter.last_update_time = curr_time

        if not hasattr(self, 'iren'):
            return

        update_rate = self.iren.GetDesiredUpdateRate()
        if (curr_time - Plotter.last_update_time) > (1.0/update_rate):
            self.right_timer_id = self.iren.CreateRepeatingTimer(stime)

            self.iren.Start()
            self.iren.DestroyTimer(self.right_timer_id)

            self._render()
            Plotter.last_update_time = curr_time
        else:
            if force_redraw:
                self.iren.Render()

    def add_mesh(self, mesh, color=None, style=None, scalars=None,
                 clim=None, show_edges=None, edge_color=None,
                 point_size=5.0, line_width=None, opacity=1.0,
                 flip_scalars=False, lighting=None, n_colors=256,
                 interpolate_before_map=True, cmap=None, label=None,
                 reset_camera=None, scalar_bar_args=None, show_scalar_bar=None,
                 stitle=None, multi_colors=False, name=None, texture=None,
                 render_points_as_spheres=None, render_lines_as_tubes=False,
                 smooth_shading=False, ambient=0.0, diffuse=1.0, specular=0.0,
                 specular_power=100.0, nan_color=None, nan_opacity=1.0,
                 loc=None, culling=None, rgb=False, categories=False,
                 use_transparency=False, below_color=None, above_color=None,
                 annotations=None, pickable=True, **kwargs):
        """
        Adds any PyVista/VTK mesh or dataset that PyVista can wrap to the
        scene. This method using a mesh representation to view the surfaces
        and/or geometry of datasets. For volume rendering, see
        :func:`pyvista.BasePlotter.add_volume`.

        Parameters
        ----------
        mesh : pyvista.Common or pyvista.MultiBlock
            Any PyVista or VTK mesh is supported. Also, any dataset
            that :func:`pyvista.wrap` can handle including NumPy arrays of XYZ
            points.

        color : string or 3 item list, optional, defaults to white
            Use to make the entire mesh have a single solid color.
            Either a string, RGB list, or hex color string.  For example:
            ``color='white'``, ``color='w'``, ``color=[1, 1, 1]``, or
            ``color='#FFFFFF'``. Color will be overridden if scalars are
            specified.

        style : string, optional
            Visualization style of the mesh.  One of the following:
            ``style='surface'``, ``style='wireframe'``, ``style='points'``.
            Defaults to ``'surface'``. Note that ``'wireframe'`` only shows a
            wireframe of the outer geometry.

        scalars : str or numpy.ndarray, optional
            Scalars used to "color" the mesh.  Accepts a string name of an
            array that is present on the mesh or an array equal
            to the number of cells or the number of points in the
            mesh.  Array should be sized as a single vector. If both
            ``color`` and ``scalars`` are ``None``, then the active scalars are
            used.

        clim : 2 item list, optional
            Color bar range for scalars.  Defaults to minimum and
            maximum of scalars array.  Example: ``[-1, 2]``. ``rng``
            is also an accepted alias for this.

        show_edges : bool, optional
            Shows the edges of a mesh.  Does not apply to a wireframe
            representation.

        edge_color : string or 3 item list, optional, defaults to black
            The solid color to give the edges when ``show_edges=True``.
            Either a string, RGB list, or hex color string.

        point_size : float, optional
            Point size of any nodes in the dataset plotted. Also applicable
            when style='points'. Default ``5.0``

        line_width : float, optional
            Thickness of lines.  Only valid for wireframe and surface
            representations.  Default None.

        opacity : float, str, array-like
            Opacity of the mesh. If a siblge float value is given, it will be
            the global opacity of the mesh and uniformly applied everywhere -
            should be between 0 and 1. A string can also be specified to map
            the scalar range to a predefined opacity transfer function
            (options include: 'linear', 'linear_r', 'geom', 'geom_r').
            A string could also be used to map a scalar array from the mesh to
            the the opacity (must have same number of elements as the
            ``scalars`` argument). Or you can pass a custum made trasfer
            function that is an aray either ``n_colors`` in length or shorter.

        flip_scalars : bool, optional
            Flip direction of cmap. Most colormaps allow ``*_r`` suffix to do
            this as well.

        lighting : bool, optional
            Enable or disable view direction lighting. Default False.

        n_colors : int, optional
            Number of colors to use when displaying scalars. Defaults to 256.
            The scalar bar will also have this many colors.

        interpolate_before_map : bool, optional
            Enabling makes for a smoother scalar display.  Default is True.
            When False, OpenGL will interpolate the mapped colors which can
            result is showing colors that are not present in the color map.

        cmap : str, optional
           Name of the Matplotlib colormap to us when mapping the ``scalars``.
           See available Matplotlib colormaps.  Only applicable for when
           displaying ``scalars``. Requires Matplotlib to be installed.
           ``colormap`` is also an accepted alias for this. If ``colorcet`` or
           ``cmocean`` are installed, their colormaps can be specified by name.

        label : str, optional
            String label to use when adding a legend to the scene with
            :func:`pyvista.BasePlotter.add_legend`

        reset_camera : bool, optional
            Reset the camera after adding this mesh to the scene

        scalar_bar_args : dict, optional
            Dictionary of keyword arguments to pass when adding the scalar bar
            to the scene. For options, see
            :func:`pyvista.BasePlotter.add_scalar_bar`.

        show_scalar_bar : bool
            If False, a scalar bar will not be added to the scene. Defaults
            to ``True``.

        stitle : string, optional
            Scalar bar title. By default the scalar bar is given a title of the
            the scalar array used to color the mesh.
            To create a bar with no title, use an empty string (i.e. '').

        multi_colors : bool, optional
            If a ``MultiBlock`` dataset is given this will color each
            block by a solid color using matplotlib's color cycler.

        name : str, optional
            The name for the added mesh/actor so that it can be easily
            updated.  If an actor of this name already exists in the
            rendering window, it will be replaced by the new actor.

        texture : vtk.vtkTexture or np.ndarray or boolean, optional
            A texture to apply if the input mesh has texture
            coordinates.  This will not work with MultiBlock
            datasets. If set to ``True``, the first avaialble texture
            on the object will be used. If a string name is given, it
            will pull a texture with that name associated to the input
            mesh.

        render_points_as_spheres : bool, optional

        render_lines_as_tubes : bool, optional

        smooth_shading : bool, optional

        ambient : float, optional
            When lighting is enabled, this is the amount of light from
            0 to 1 that reaches the actor when not directed at the
            light source emitted from the viewer.  Default 0.0

        diffuse : float, optional
            The diffuse lighting coefficient. Default 1.0

        specular : float, optional
            The specular lighting coefficient. Default 0.0

        specular_power : float, optional
            The specular power. Bewteen 0.0 and 128.0

        nan_color : string or 3 item list, optional, defaults to gray
            The color to use for all ``NaN`` values in the plotted scalar
            array.

        nan_opacity : float, optional
            Opacity of ``NaN`` values.  Should be between 0 and 1.
            Default 1.0

        loc : int, tuple, or list
            Index of the renderer to add the actor to.  For example,
            ``loc=2`` or ``loc=(1, 1)``.  If None, selects the last
            active Renderer.

        culling : str, optional
            Does not render faces that are culled. Options are ``'front'`` or
            ``'back'``. This can be helpful for dense surface meshes,
            especially when edges are visible, but can cause flat
            meshes to be partially displayed.  Defaults ``False``.

        rgb : bool, optional
            If an 2 dimensional array is passed as the scalars, plot those
            values as RGB(A) colors! ``rgba`` is also accepted alias for this.
            Opacity (the A) is optional.

        categories : bool, optional
            If set to ``True``, then the number of unique values in the scalar
            array will be used as the ``n_colors`` argument.

        use_transparency : bool, optional
            Invert the opacity mappings and make the values correspond to
            transperency.

        below_color : string or 3 item list, optional
            Solid color for values below the scalar range (``clim``). This will
            automatically set the scalar bar ``below_label`` to ``'Below'``

        above_color : string or 3 item list, optional
            Solid color for values below the scalar range (``clim``). This will
            automatically set the scalar bar ``above_label`` to ``'Above'``

        annotations : dict, optional
            Pass a dictionary of annotations. Keys are the float values in the
            scalar range to annotate on the scalar bar and the values are the
            the string annotations.

        pickable : bool
            Set whether this mesh is pickable

        Returns
        -------
        actor: vtk.vtkActor
            VTK actor of the mesh.
        """
        # Convert the VTK data object to a pyvista wrapped object if neccessary
        if not is_pyvista_dataset(mesh):
            mesh = wrap(mesh)
            if not is_pyvista_dataset(mesh):
                raise TypeError('Object type ({}) not supported for plotting in PyVista.'.format(type(mesh)))

        ##### Parse arguments to be used for all meshes #####

        if scalar_bar_args is None:
            scalar_bar_args = {}

        if show_edges is None:
            show_edges = rcParams['show_edges']

        if edge_color is None:
            edge_color = rcParams['edge_color']

        if show_scalar_bar is None:
            show_scalar_bar = rcParams['show_scalar_bar']

        if lighting is None:
            lighting = rcParams['lighting']

        if clim is None:
            clim = kwargs.get('rng', None)

        if render_points_as_spheres is None:
            render_points_as_spheres = rcParams['render_points_as_spheres']

        if name is None:
            name = '{}({})'.format(type(mesh).__name__, str(hex(id(mesh))))

        if nan_color is None:
            nan_color = rcParams['nan_color']
        nanr, nanb, nang = parse_color(nan_color)
        nan_color = nanr, nanb, nang, nan_opacity
        if color is True:
            color = rcParams['color']

        if texture is False:
            texture = None

        if culling is None:
            culling = kwargs.get("backface_culling", False)
            if culling is True:
                culling = 'backface'

        ##### Handle composite datasets #####

        if isinstance(mesh, pyvista.MultiBlock):
            # frist check the scalars
            if clim is None and scalars is not None:
                # Get the data range across the array for all blocks
                # if scalar specified
                if isinstance(scalars, str):
                    clim = mesh.get_data_range(scalars)
                else:
                    # TODO: an array was given... how do we deal with
                    #       that? Possibly a 2D arrays or list of
                    #       arrays where first index corresponds to
                    #       the block? This could get complicated real
                    #       quick.
                    raise RuntimeError('Scalar array must be given as a string name for multiblock datasets.')

            the_arguments = locals()
            the_arguments.update(kwargs)
            the_arguments.pop('self')
            the_arguments.pop('mesh')

            if multi_colors:
                # Compute unique colors for each index of the block
                if has_matplotlib:
                    from itertools import cycle
                    cycler = matplotlib.rcParams['axes.prop_cycle']
                    colors = cycle(cycler)
                else:
                    multi_colors = False
                    logging.warning('Please install matplotlib for color cycles')

            # Now iteratively plot each element of the multiblock dataset
            actors = []
            for idx in range(mesh.GetNumberOfBlocks()):
                if mesh[idx] is None:
                    continue
                # Get a good name to use
                next_name = '{}-{}'.format(name, idx)
                # Get the data object
                if not is_pyvista_dataset(mesh[idx]):
                    data = wrap(mesh.GetBlock(idx))
                    if not is_pyvista_dataset(mesh[idx]):
                        continue # move on if we can't plot it
                else:
                    data = mesh.GetBlock(idx)
                if data is None or (not isinstance(data, pyvista.MultiBlock) and data.n_points < 1):
                    # Note that a block can exist but be None type
                    # or it could have zeros points (be empty) after filtering
                    continue
                # Now check that scalars is available for this dataset
                if isinstance(data, vtk.vtkMultiBlockDataSet) or get_array(data, scalars) is None:
                    ts = None
                else:
                    ts = scalars
                if multi_colors:
                    color = next(colors)['color']

                ## Add to the scene
                the_arguments['color'] = color
                the_arguments['scalars'] = ts
                the_arguments['name'] = next_name
                the_arguments['texture'] = None
                a = self.add_mesh(data, **the_arguments)
                actors.append(a)

                if (reset_camera is None and not self.camera_set) or reset_camera:
                    cpos = self.get_default_cam_pos()
                    self.camera_position = cpos
                    self.camera_set = False
                    self.reset_camera()
            return actors

        ##### Plot a single PyVista mesh #####

        # Compute surface normals if using smooth shading
        if smooth_shading:
            # extract surface if mesh is exterior
            if not isinstance(mesh, pyvista.PolyData):
                grid = mesh
                mesh = grid.extract_surface()
                ind = mesh.point_arrays['vtkOriginalPointIds']
                # remap scalars
                if isinstance(scalars, np.ndarray):
                    scalars = scalars[ind]

            mesh.compute_normals(cell_normals=False, inplace=True)

        if mesh.n_points < 1:
            raise RuntimeError('Empty meshes cannot be plotted. Input mesh has zero points.')

        # set main values
        self.mesh = mesh
        self.mapper = make_mapper(vtk.vtkDataSetMapper)
        self.mapper.SetInputData(self.mesh)
        if isinstance(scalars, str):
            self.mapper.SetArrayName(scalars)

        actor, prop = self.add_actor(self.mapper,
                                     reset_camera=reset_camera,
                                     name=name, loc=loc, culling=culling)

        # Try to plot something if no preference given
        if scalars is None and color is None and texture is None:
            # Prefer texture first
            if len(list(mesh.textures.keys())) > 0:
                texture = True
            # If no texture, plot any active scalar
            else:
                # Make sure scalar components are not vectors/tuples
                scalars = mesh.active_scalar_name
                # Don't allow plotting of string arrays by default
                if scalars is not None:# and np.issubdtype(mesh.active_scalar.dtype, np.number):
                    if stitle is None:
                        stitle = scalars
                else:
                    scalars = None

        # set main values
        self.mesh = mesh
        self.mapper = make_mapper(vtk.vtkDataSetMapper)
        self.mapper.SetInputData(self.mesh)
        self.mapper.GetLookupTable().SetNumberOfTableValues(n_colors)
        if interpolate_before_map:
            self.mapper.InterpolateScalarsBeforeMappingOn()

        actor, prop = self.add_actor(self.mapper,
                                     reset_camera=reset_camera,
                                     name=name, loc=loc, culling=culling,
                                     pickable=pickable)

        # Make sure scalars is a numpy array after this point
        original_scalar_name = None
        if isinstance(scalars, str):
            self.mapper.SetArrayName(scalars)
            original_scalar_name = scalars
            scalars = get_array(mesh, scalars,
                                preference=kwargs.get('preference', 'cell'), err=True)
            if stitle is None:
                stitle = original_scalar_name


        if texture is True or isinstance(texture, (str, int)):
            texture = mesh._activate_texture(texture)

        if texture:
            if isinstance(texture, np.ndarray):
                texture = numpy_to_texture(texture)
            if not isinstance(texture, (vtk.vtkTexture, vtk.vtkOpenGLTexture)):
                raise TypeError('Invalid texture type ({})'.format(type(texture)))
            if mesh.GetPointData().GetTCoords() is None:
                raise AssertionError('Input mesh does not have texture coordinates to support the texture.')
            actor.SetTexture(texture)
            # Set color to white by default when using a texture
            if color is None:
                color = 'white'
            if scalars is None:
                show_scalar_bar = False
            self.mapper.SetScalarModeToUsePointFieldData()

        # Handle making opacity array =========================================

        _custom_opac = False
        if isinstance(opacity, str):
            try:
                # Get array from mesh
                opacity = get_array(mesh, opacity,
                                    preference=kwargs.get('preference', 'cell'), err=True)
                opacity = normalize(opacity)
                _custom_opac = True
            except:
                # Or get opacity trasfer function
                opacity = opacity_transfer_function(opacity, n_colors)
            else:
                if scalars.shape[0] != opacity.shape[0]:
                    raise RuntimeError('Opacity array and scalars array must have the same number of elements.')
        elif isinstance(opacity, (np.ndarray, list, tuple)):
            opacity = np.array(opacity)
            if scalars.shape[0] == opacity.shape[0]:
                # User could pass an array of opacities for every point/cell
                pass
            else:
                opacity = opacity_transfer_function(opacity, n_colors)

        if use_transparency and np.max(opacity) <= 1.0:
            opacity = 1 - opacity
        elif use_transparency and isinstance(opacity, np.ndarray):
            opacity = 255 - opacity

        # Scalar formatting ===================================================
        if cmap is None: # grab alias for cmaps: colormap
            cmap = kwargs.get('colormap', None)
        if cmap is None: # Set default map if matplotlib is avaialble
            if has_matplotlib:
                cmap = rcParams['cmap']
        # Set the array title for when it is added back to the mesh
        if _custom_opac:
            title = '__custom_rgba'
        elif stitle is None:
            title = 'Data'
        else:
            title = stitle
        if scalars is not None:
            # if scalars is a string, then get the first array found with that name
            set_active = True

            if not isinstance(scalars, np.ndarray):
                scalars = np.asarray(scalars)

            _using_labels = False
            if not np.issubdtype(scalars.dtype, np.number):
                # raise TypeError('Non-numeric scalars are currently not supported for plotting.')
                # TODO: If str array, digitive and annotate
                cats, scalars = np.unique(scalars.astype('|S'), return_inverse=True)
                values = np.unique(scalars)
                clim = [np.min(values) - 0.5, np.max(values) + 0.5]
                title = '{}-digitized'.format(title)
                n_colors = len(cats)
                scalar_bar_args.setdefault('n_labels', 0)
                _using_labels = True

            if rgb is False or rgb is None:
                rgb = kwargs.get('rgba', False)
            if rgb:
                if scalars.ndim != 2 or scalars.shape[1] < 3 or scalars.shape[1] > 4:
                    raise ValueError('RGB array must be n_points/n_cells by 3/4 in shape.')

            if scalars.ndim != 1:
                if rgb:
                    pass
                elif scalars.ndim == 2 and (scalars.shape[0] == mesh.n_points or scalars.shape[0] == mesh.n_cells):
                    scalars = np.linalg.norm(scalars.copy(), axis=1)
                    title = '{}-normed'.format(title)
                else:
                    scalars = scalars.ravel()

            if scalars.dtype == np.bool:
                scalars = scalars.astype(np.float)

            def prepare_mapper(scalars):
                # Scalar interpolation approach
                if scalars.shape[0] == mesh.n_points:
                    self.mesh._add_point_array(scalars, title, set_active)
                    self.mapper.SetScalarModeToUsePointData()
                elif scalars.shape[0] == mesh.n_cells:
                    self.mesh._add_cell_array(scalars, title, set_active)
                    self.mapper.SetScalarModeToUseCellData()
                else:
                    raise_not_matching(scalars, mesh)
                # Common tasks
                self.mapper.GetLookupTable().SetNumberOfTableValues(n_colors)
                if interpolate_before_map:
                    self.mapper.InterpolateScalarsBeforeMappingOn()
                if rgb or _custom_opac:
                    self.mapper.SetColorModeToDirectScalars()
                else:
                    self.mapper.SetColorModeToMapScalars()
                return


            prepare_mapper(scalars)
            table = self.mapper.GetLookupTable()

            if _using_labels:
                table.SetAnnotations(convert_array(values), convert_string_array(cats))

            if isinstance(annotations, dict):
                for val, anno in annotations.items():
                    table.SetAnnotation(float(val), str(anno))

            # Set scalar range
            if clim is None:
                clim = [np.nanmin(scalars), np.nanmax(scalars)]
            elif isinstance(clim, float) or isinstance(clim, int):
                clim = [-clim, clim]

            if np.any(clim) and not rgb:
                self.mapper.scalar_range = clim[0], clim[1]

            table.SetNanColor(nan_color)
            if above_color:
                table.SetUseAboveRangeColor(True)
                table.SetAboveRangeColor(*parse_color(above_color, opacity=1))
                scalar_bar_args.setdefault('above_label', 'Above')
            if below_color:
                table.SetUseBelowRangeColor(True)
                table.SetBelowRangeColor(*parse_color(below_color, opacity=1))
                scalar_bar_args.setdefault('below_label', 'Below')

            if cmap is not None:
                if not has_matplotlib:
                    cmap = None
                    logging.warning('Please install matplotlib for color maps.')

                cmap = get_cmap_safe(cmap)
                if categories:
                    if categories is True:
                        n_colors = len(np.unique(scalars))
                    elif isinstance(categories, int):
                        n_colors = categories
                ctable = cmap(np.linspace(0, 1, n_colors))*255
                ctable = ctable.astype(np.uint8)
                # Set opactities
                if isinstance(opacity, np.ndarray) and not _custom_opac:
                    ctable[:,-1] = opacity
                if flip_scalars:
                    ctable = np.ascontiguousarray(ctable[::-1])
                table.SetTable(VN.numpy_to_vtk(ctable))
                if _custom_opac:
                    hue = normalize(scalars, minimum=clim[0], maximum=clim[1])
                    scalars = cmap(hue)[:, :3]
                    # combine colors and alpha into a Nx4 matrix
                    scalars = np.concatenate((scalars, opacity[:, None]), axis=1)
                    scalars = (scalars * 255).astype(np.uint8)
                    prepare_mapper(scalars)

            else:  # no cmap specified
                if flip_scalars:
                    table.SetHueRange(0.0, 0.66667)
                else:
                    table.SetHueRange(0.66667, 0.0)
        else:
            self.mapper.SetScalarModeToUseFieldData()


        # Set actor properties ================================================

        # select view style
        if not style:
            style = 'surface'
        style = style.lower()
        if style == 'wireframe':
            prop.SetRepresentationToWireframe()
            if color is None:
                color = rcParams['outline_color']
        elif style == 'points':
            prop.SetRepresentationToPoints()
        elif style == 'surface':
            prop.SetRepresentationToSurface()
        else:
            raise Exception('Invalid style.  Must be one of the following:\n'
                            '\t"surface"\n'
                            '\t"wireframe"\n'
                            '\t"points"\n')

        prop.SetPointSize(point_size)
        prop.SetAmbient(ambient)
        prop.SetDiffuse(diffuse)
        prop.SetSpecular(specular)
        prop.SetSpecularPower(specular_power)

        if smooth_shading:
            prop.SetInterpolationToPhong()
        else:
            prop.SetInterpolationToFlat()
        # edge display style
        if show_edges:
            prop.EdgeVisibilityOn()

        rgb_color = parse_color(color)
        prop.SetColor(rgb_color)
        if isinstance(opacity, (float, int)):
            prop.SetOpacity(opacity)
        prop.SetEdgeColor(parse_color(edge_color))

        if render_points_as_spheres:
            prop.SetRenderPointsAsSpheres(render_points_as_spheres)
        if render_lines_as_tubes:
            prop.SetRenderLinesAsTubes(render_lines_as_tubes)

        # legend label
        if label:
            if not isinstance(label, str):
                raise AssertionError('Label must be a string')
            geom = pyvista.single_triangle()
            if scalars is not None:
                geom = pyvista.Box()
                rgb_color = parse_color('black')
            self._labels.append([geom, label, rgb_color])

        # lighting display style
        if not lighting:
            prop.LightingOff()

        # set line thickness
        if line_width:
            prop.SetLineWidth(line_width)

        # Add scalar bar if available
        if stitle is not None and show_scalar_bar and (not rgb or _custom_opac):
            self.add_scalar_bar(stitle, **scalar_bar_args)

        return actor


    def add_volume(self, volume, scalars=None, clim=None, resolution=None,
                   opacity='linear', n_colors=256, cmap=None, flip_scalars=False,
                   reset_camera=None, name=None, ambient=0.0, categories=False,
                   loc=None, culling=False, multi_colors=False,
                   blending='composite', mapper='fixed_point',
                   stitle=None, scalar_bar_args=None, show_scalar_bar=None,
                   annotations=None, pickable=True, **kwargs):
        """
        Adds a volume, rendered using a fixed point ray cast mapper by default.

        Requires a 3D :class:`numpy.ndarray` or :class:`pyvista.UniformGrid`.

        Parameters
        ----------
        volume : 3D numpy.ndarray or pyvista.UnformGrid
            The input volume to visualize. 3D numpy arrays are accepted.

        scalars : str or numpy.ndarray, optional
            Scalars used to "color" the mesh.  Accepts a string name of an
            array that is present on the mesh or an array equal
            to the number of cells or the number of points in the
            mesh.  Array should be sized as a single vector. If both
            ``color`` and ``scalars`` are ``None``, then the active scalars are
            used.

        clim : 2 item list, optional
            Color bar range for scalars.  Defaults to minimum and
            maximum of scalars array.  Example: ``[-1, 2]``. ``rng``
            is also an accepted alias for this.

        opacity : string or numpy.ndarray, optional
            Opacity mapping for the scalars array.
            A string can also be specified to map the scalar range to a
            predefined opacity transfer function (options include: 'linear',
            'linear_r', 'geom', 'geom_r'). Or you can pass a custum made
            trasfer function that is an aray either ``n_colors`` in length or
            shorter.

        n_colors : int, optional
            Number of colors to use when displaying scalars. Defaults to 256.
            The scalar bar will also have this many colors.

        flip_scalars : bool, optional
            Flip direction of cmap.

        n_colors : int, optional
            Number of colors to use when displaying scalars.  Default
            256.

        cmap : str, optional
           Name of the Matplotlib colormap to us when mapping the ``scalars``.
           See available Matplotlib colormaps.  Only applicable for when
           displaying ``scalars``. Requires Matplotlib to be installed.
           ``colormap`` is also an accepted alias for this. If ``colorcet`` or
           ``cmocean`` are installed, their colormaps can be specified by name.

        flip_scalars : bool, optional
            Flip direction of cmap. Most colormaps allow ``*_r`` suffix to do
            this as well.

        reset_camera : bool, optional
            Reset the camera after adding this mesh to the scene

        name : str, optional
            The name for the added actor so that it can be easily
            updated.  If an actor of this name already exists in the
            rendering window, it will be replaced by the new actor.

        ambient : float, optional
            When lighting is enabled, this is the amount of light from
            0 to 1 that reaches the actor when not directed at the
            light source emitted from the viewer.  Default 0.0.

        loc : int, tuple, or list
            Index of the renderer to add the actor to.  For example,
            ``loc=2`` or ``loc=(1, 1)``.  If None, selects the last
            active Renderer.

        culling : str, optional
            Does not render faces that are culled. Options are ``'front'`` or
            ``'back'``. This can be helpful for dense surface meshes,
            especially when edges are visible, but can cause flat
            meshes to be partially displayed.  Defaults ``False``.

        categories : bool, optional
            If set to ``True``, then the number of unique values in the scalar
            array will be used as the ``n_colors`` argument.

        multi_colors : bool, optional
            Whether or not to use multiple colors when plotting MultiBlock
            object. Blocks will be colored sequentially as 'Reds', 'Greens',
            'Blues', and 'Grays'.

        blending : str, optional
            Blending mode for visualisation of the input object(s). Can be
            one of 'additive', 'maximum', 'minimum', 'composite', or
            'average'. Defaults to 'additive'.

        mapper : str, optional
            Volume mapper to use given by name. Options include:
            ``'fixed_point'``, ``'gpu'``, ``'open_gl'``, and ``'smart'``.

        scalar_bar_args : dict, optional
            Dictionary of keyword arguments to pass when adding the scalar bar
            to the scene. For options, see
            :func:`pyvista.BasePlotter.add_scalar_bar`.

        show_scalar_bar : bool
            If False, a scalar bar will not be added to the scene. Defaults
            to ``True``.

        stitle : string, optional
            Scalar bar title. By default the scalar bar is given a title of the
            the scalar array used to color the mesh.
            To create a bar with no title, use an empty string (i.e. '').

        annotations : dict, optional
            Pass a dictionary of annotations. Keys are the float values in the
            scalar range to annotate on the scalar bar and the values are the
            the string annotations.

        Returns
        -------
        actor: vtk.vtkVolume
            VTK volume of the input data.
        """

        # Handle default arguments

        if name is None:
            name = '{}({})'.format(type(volume).__name__, str(hex(id(volume))))

        if clim is None:
            clim = kwargs.get('rng', None)

        if scalar_bar_args is None:
            scalar_bar_args = {}

        if show_scalar_bar is None:
            show_scalar_bar = rcParams['show_scalar_bar']

        if culling is None:
            culling = kwargs.get("backface_culling", False)
            if culling is True:
                culling = 'backface'

        # Convert the VTK data object to a pyvista wrapped object if neccessary
        if not is_pyvista_dataset(volume):
            if isinstance(volume, np.ndarray):
                volume = wrap(volume)
                if resolution is None:
                    resolution = [1,1,1]
                elif len(resolution) != 3:
                    raise ValueError('Invalid resolution dimensions.')
                volume.spacing = resolution
            else:
                volume = wrap(volume)
                if not is_pyvista_dataset(volume):
                    raise TypeError('Object type ({}) not supported for plotting in PyVista.'.format(type(volume)))
        else:
            # HACK: Make a copy so the original object is not altered
            volume = volume.copy()


        if isinstance(volume, pyvista.MultiBlock):
            from itertools import cycle
            cycler = cycle(['Reds', 'Greens', 'Blues', 'Greys', 'Oranges', 'Purples'])
            # Now iteratively plot each element of the multiblock dataset
            actors = []
            for idx in range(volume.GetNumberOfBlocks()):
                if volume[idx] is None:
                    continue
                # Get a good name to use
                next_name = '{}-{}'.format(name, idx)
                # Get the data object
                block = wrap(volume.GetBlock(idx))
                if resolution is None:
                    try:
                        block_resolution = block.GetSpacing()
                    except AttributeError:
                        block_resolution = resolution
                else:
                    block_resolution = resolution
                if multi_colors:
                    color = next(cycler)
                else:
                    color = cmap

                a = self.add_volume(block, resolution=block_resolution, opacity=opacity,
                                    n_colors=n_colors, cmap=color, flip_scalars=flip_scalars,
                                    reset_camera=reset_camera, name=next_name,
                                    ambient=ambient, categories=categories, loc=loc,
                                    culling=culling, clim=clim,
                                    mapper=mapper, pickable=pickable, **kwargs)

                actors.append(a)
            return actors

        if not isinstance(volume, pyvista.UniformGrid):
            raise TypeError('Type ({}) not supported for volume rendering at this time. Use `pyvista.UniformGrid`.')


        if scalars is None:
            # Make sure scalar components are not vectors/tuples
            scalars = volume.active_scalar
            # Don't allow plotting of string arrays by default
            if scalars is not None and np.issubdtype(scalars.dtype, np.number):
                if stitle is None:
                    stitle = volume.active_scalar_info[1]
            else:
                raise RuntimeError('No scalars to use for volume rendering.')
        elif isinstance(scalars, str):
            pass

        ##############

        title = 'Data' if stitle is None else stitle
        set_active = False
        if isinstance(scalars, str):
            title = scalars
            scalars = get_array(volume, scalars,
                                preference=kwargs.get('preference', 'point'), err=True)
            if stitle is None:
                stitle = title
        else:
            set_active = True

        if not isinstance(scalars, np.ndarray):
            scalars = np.asarray(scalars)

        if not np.issubdtype(scalars.dtype, np.number):
            raise TypeError('Non-numeric scalars are currently not supported for volume rendering.')


        if scalars.ndim != 1:
            scalars = scalars.ravel()

        if scalars.dtype == np.bool or scalars.dtype == np.uint8:
            scalars = scalars.astype(np.float)

        # Define mapper, volume, and add the correct properties
        mappers = {
            'fixed_point': vtk.vtkFixedPointVolumeRayCastMapper,
            'gpu': vtk.vtkGPUVolumeRayCastMapper,
            'open_gl': vtk.vtkOpenGLGPUVolumeRayCastMapper,
            'smart': vtk.vtkSmartVolumeMapper,
        }
        if not isinstance(mapper, str) or mapper not in mappers.keys():
            raise RuntimeError('Mapper ({}) unknown. Available volume mappers include: {}'.format(mapper, ', '.join(mappers.keys())))
        self.mapper = make_mapper(mappers[mapper])

        # Scalar interpolation approach
        if scalars.shape[0] == volume.n_points:
            volume._add_point_array(scalars, title, set_active)
            self.mapper.SetScalarModeToUsePointData()
        elif scalars.shape[0] == volume.n_cells:
            volume._add_cell_array(scalars, title, set_active)
            self.mapper.SetScalarModeToUseCellData()
        else:
            raise_not_matching(scalars, volume)

        # Set scalar range
        if clim is None:
            clim = [np.nanmin(scalars), np.nanmax(scalars)]
        elif isinstance(clim, float) or isinstance(clim, int):
            clim = [-clim, clim]

        ###############

        scalars = scalars.astype(np.float)
        idxs0 = scalars < clim[0]
        idxs1 = scalars > clim[1]
        scalars[idxs0] = np.nan
        scalars[idxs1] = np.nan
        scalars = ((scalars - np.nanmin(scalars)) / (np.nanmax(scalars) - np.nanmin(scalars))) * 255
        # scalars = scalars.astype(np.uint8)
        volume[title] = scalars

        self.mapper.scalar_range = clim

        # Set colormap and build lookup table
        table = vtk.vtkLookupTable()
        # table.SetNanColor(nan_color) # NaN's are chopped out with current implementation
        # above/below colors not supported with volume rendering

        if isinstance(annotations, dict):
            for val, anno in annotations.items():
                table.SetAnnotation(float(val), str(anno))

        if cmap is None: # grab alias for cmaps: colormap
            cmap = kwargs.get('colormap', None)
            if cmap is None: # Set default map if matplotlib is avaialble
                if has_matplotlib:
                    cmap = rcParams['cmap']

        if cmap is not None:
            if not has_matplotlib:
                cmap = None
                raise RuntimeError('Please install matplotlib for volume rendering.')

            cmap = get_cmap_safe(cmap)
            if categories:
                if categories is True:
                    n_colors = len(np.unique(scalars))
                elif isinstance(categories, int):
                    n_colors = categories
        if flip_scalars:
            cmap = cmap.reversed()


        color_tf = vtk.vtkColorTransferFunction()
        for ii in range(n_colors):
            color_tf.AddRGBPoint(ii, *cmap(ii)[:-1])

        # Set opacities
        if isinstance(opacity, (float, int)):
            opacity_values = [opacity] * n_colors
        elif isinstance(opacity, str):
            opacity_values = pyvista.opacity_transfer_function(opacity, n_colors)
        elif isinstance(opacity, (np.ndarray, list, tuple)):
            opacity = np.array(opacity)
            opacity_values = opacity_transfer_function(opacity, n_colors)

        opacity_tf = vtk.vtkPiecewiseFunction()
        for ii in range(n_colors):
            opacity_tf.AddPoint(ii, opacity_values[ii] / n_colors)


        # Now put color tf and opacity tf into a lookup table for the scalar bar
        table.SetNumberOfTableValues(n_colors)
        lut = cmap(np.array(range(n_colors))) * 255
        lut[:,3] = opacity_values
        lut = lut.astype(np.uint8)
        table.SetTable(VN.numpy_to_vtk(lut))
        table.SetRange(*clim)
        self.mapper.lookup_table = table

        self.mapper.SetInputData(volume)

        blending = blending.lower()
        if blending in ['additive', 'add', 'sum']:
            self.mapper.SetBlendModeToAdditive()
        elif blending in ['average', 'avg', 'average_intensity']:
            self.mapper.SetBlendModeToAverageIntensity()
        elif blending in ['composite', 'comp']:
            self.mapper.SetBlendModeToComposite()
        elif blending in ['maximum', 'max', 'maximum_intensity']:
            self.mapper.SetBlendModeToMaximumIntensity()
        elif blending in ['minimum', 'min', 'minimum_intensity']:
            self.mapper.SetBlendModeToMinimumIntensity()
        else:
            raise ValueError('Blending mode \'{}\' invalid. '.format(blending) +
                             'Please choose one ' + 'of \'additive\', '
                             '\'composite\', \'minimum\' or ' + '\'maximum\'.')
        self.mapper.Update()

        self.volume = vtk.vtkVolume()
        self.volume.SetMapper(self.mapper)

        prop = vtk.vtkVolumeProperty()
        prop.SetColor(color_tf)
        prop.SetScalarOpacity(opacity_tf)
        prop.SetAmbient(ambient)
        self.volume.SetProperty(prop)

        actor, prop = self.add_actor(self.volume, reset_camera=reset_camera,
                                     name=name, loc=loc, culling=culling,
                                     pickable=pickable)


        # Add scalar bar
        if stitle is not None and show_scalar_bar:
            self.add_scalar_bar(stitle, **scalar_bar_args)


        return actor


    def update_scalar_bar_range(self, clim, name=None):
        """Update the value range of the active or named scalar bar.

        Parameters
        ----------
        2 item list
            The new range of scalar bar. Example: ``[-1, 2]``.

        name : str, optional
            The title of the scalar bar to update
        """
        if isinstance(clim, float) or isinstance(clim, int):
            clim = [-clim, clim]
        if len(clim) != 2:
            raise TypeError('clim argument must be a length 2 iterable of values: (min, max).')
        if name is None:
            if not hasattr(self, 'mapper'):
                raise RuntimeError('This plotter does not have an active mapper.')
            self.mapper.scalar_range = clim
            return

        # Use the name to find the desired actor
        def update_mapper(mapper_helper):
            mapper_helper.scalar_range = clim
            return

        try:
            for mh in self._scalar_bar_mappers[name]:
                update_mapper(mh)
        except KeyError:
            raise KeyError('Name ({}) not valid/not found in this plotter.')
        return


    @property
    def camera_set(self):
        """ Returns if the camera of the active renderer has been set """
        return self.renderer.camera_set

    def get_default_cam_pos(self, negative=False):
        """ Return the default camera position of the active renderer """
        return self.renderer.get_default_cam_pos(negative=negative)

    @camera_set.setter
    def camera_set(self, is_set):
        """ Sets if the camera has been set on the active renderer"""
        self.renderer.camera_set = is_set

    @property
    def renderer(self):
        """ simply returns the active renderer """
        return self.renderers[self._active_renderer_index]

    @property
    def bounds(self):
        """ Returns the bounds of the active renderer """
        return self.renderer.bounds

    @property
    def length(self):
        """Returns the length of the diagonal of the bounding box of the scene
        """
        return pyvista.Box(self.bounds).length

    @property
    def center(self):
        """ Returns the center of the active renderer """
        return self.renderer.center

    def update_bounds_axes(self):
        """ Update the bounds of the active renderer """
        return self.renderer.update_bounds_axes()

    @property
    def _scalar_bar_slots(self):
        return self.renderer._scalar_bar_slots

    @property
    def _scalar_bar_slot_lookup(self):
        return self.renderer._scalar_bar_slot_lookup

    @_scalar_bar_slots.setter
    def _scalar_bar_slots(self, value):
        self.renderer._scalar_bar_slots = value

    @_scalar_bar_slot_lookup.setter
    def _scalar_bar_slot_lookup(self, value):
        self.renderer._scalar_bar_slot_lookup = value

    def clear(self):
        """ Clears plot by removing all actors and properties """
        for renderer in self.renderers:
            renderer.RemoveAllViewProps()
        self._scalar_bar_slots = set(range(MAX_N_COLOR_BARS))
        self._scalar_bar_slot_lookup = {}
        self._scalar_bar_ranges = {}
        self._scalar_bar_mappers = {}
        self._scalar_bar_actors = {}
        self._scalar_bar_widgets = {}

    def remove_actor(self, actor, reset_camera=False):
        """
        Removes an actor from the Plotter.

        Parameters
        ----------
        actor : vtk.vtkActor
            Actor that has previously added to the Renderer.

        reset_camera : bool, optional
            Resets camera so all actors can be seen.

        Returns
        -------
        success : bool
            True when actor removed.  False when actor has not been
            removed.
        """
        for renderer in self.renderers:
            renderer.remove_actor(actor, reset_camera)
        return True

    def add_actor(self, uinput, reset_camera=False, name=None, loc=None,
                  culling=False, pickable=True, etc=False):
        """
        Adds an actor to render window.  Creates an actor if input is
        a mapper.

        Parameters
        ----------
        uinput : vtk.vtkMapper or vtk.vtkActor
            vtk mapper or vtk actor to be added.

        reset_camera : bool, optional
            Resets the camera when true.

        loc : int, tuple, or list
            Index of the renderer to add the actor to.  For example,
            ``loc=2`` or ``loc=(1, 1)``.  If None, selects the last
            active Renderer.

        culling : str, optional
            Does not render faces that are culled. Options are ``'front'`` or
            ``'back'``. This can be helpful for dense surface meshes,
            especially when edges are visible, but can cause flat
            meshes to be partially displayed.  Default False.

        Returns
        -------
        actor : vtk.vtkActor
            The actor.

        actor_properties : vtk.Properties
            Actor properties.

        """
        # add actor to the correct render window
        self._active_renderer_index = self.loc_to_index(loc)
        renderer = self.renderers[self._active_renderer_index]
        return renderer.add_actor(uinput=uinput, reset_camera=reset_camera,
<<<<<<< HEAD
                    name=name, culling=culling, pickable=pickable, etc=etc)
=======
                                  name=name, culling=culling, pickable=pickable)
>>>>>>> 28495047

    def loc_to_index(self, loc):
        """
        Return index of the render window given a location index.

        Parameters
        ----------
        loc : int, tuple, or list
            Index of the renderer to add the actor to.  For example,
            ``loc=2`` or ``loc=(1, 1)``.

        Returns
        -------
        idx : int
            Index of the render window.

        """
        if loc is None:
            return self._active_renderer_index
        elif isinstance(loc, int):
            return loc
        elif isinstance(loc, collections.Iterable):
            if not len(loc) == 2:
                raise AssertionError('"loc" must contain two items')
            index_row = loc[0]
            index_column = loc[1]
            if index_row < 0 or index_row >= self.shape[0]:
                raise IndexError('Row index is out of range ({})'.format(self.shape[0]))
            if index_column < 0 or index_column >= self.shape[1]:
                raise IndexError('Column index is out of range ({})'.format(self.shape[1]))
            sz = int(self.shape[0] * self.shape[1])
            idxs = np.array([i for i in range(sz)], dtype=int).reshape(self.shape)
            return idxs[index_row, index_column]

    def index_to_loc(self, index):
        """Convert a 1D index location to the 2D location on the plotting grid
        """
        if len(self.shape) == 1:
            return index
        sz = int(self.shape[0] * self.shape[1])
        idxs = np.array([i for i in range(sz)], dtype=int).reshape(self.shape)
        args = np.argwhere(idxs == index)
        if len(args) < 1:
            raise RuntimeError('Index ({}) is out of range.')
        return args[0]


    @property
    def camera(self):
        """ The active camera of the active renderer """
        return self.renderer.camera

    @camera.setter
    def camera(self, camera):
        """Set the active camera for the rendering scene"""
        self.renderer.camera = camera


    def enable_parallel_projection(self):
        """Set use parallel projection. The camera will have a parallel
        projection. Parallel projection is often useful when viewing images or
        2D datasets.
        """
        return self.renderer.enable_parallel_projection()


    def disable_parallel_projection(self):
        """Reset the camera to use perspective projection."""
        return self.renderer.disable_parallel_projection()

    def add_axes_at_origin(self, x_color=None, y_color=None, z_color=None,
                           xlabel='X', ylabel='Y', zlabel='Z', line_width=2,
                           labels_off=False, loc=None):
        """
        Add axes actor at the origin of a render window.

        Parameters
        ----------
        loc : int, tuple, or list
            Index of the renderer to add the actor to.  For example,
            ``loc=2`` or ``loc=(1, 1)``.  When None, defaults to the
            active render window.

        Returns
        --------
        marker_actor : vtk.vtkAxesActor
            vtkAxesActor actor
        """
        kwargs = locals()
        _ = kwargs.pop('self')
        _ = kwargs.pop('loc')
        self._active_renderer_index = self.loc_to_index(loc)
        return self.renderers[self._active_renderer_index].add_axes_at_origin(**kwargs)

    def show_bounds(self, mesh=None, bounds=None, show_xaxis=True,
                    show_yaxis=True, show_zaxis=True, show_xlabels=True,
                    show_ylabels=True, show_zlabels=True, italic=False,
                    bold=True, shadow=False, font_size=None,
                    font_family=None, color=None,
                    xlabel='X Axis', ylabel='Y Axis', zlabel='Z Axis',
                    use_2d=False, grid=None, location='closest', ticks=None,
                    all_edges=False, corner_factor=0.5, fmt=None,
                    minor_ticks=False, loc=None, padding=0.0):
        """
        Adds bounds axes.  Shows the bounds of the most recent input
        mesh unless mesh is specified.

        Parameters
        ----------
        mesh : vtkPolydata or unstructured grid, optional
            Input mesh to draw bounds axes around

        bounds : list or tuple, optional
            Bounds to override mesh bounds.
            [xmin, xmax, ymin, ymax, zmin, zmax]

        show_xaxis : bool, optional
            Makes x axis visible.  Default True.

        show_yaxis : bool, optional
            Makes y axis visible.  Default True.

        show_zaxis : bool, optional
            Makes z axis visible.  Default True.

        show_xlabels : bool, optional
            Shows x labels.  Default True.

        show_ylabels : bool, optional
            Shows y labels.  Default True.

        show_zlabels : bool, optional
            Shows z labels.  Default True.

        italic : bool, optional
            Italicises axis labels and numbers.  Default False.

        bold : bool, optional
            Bolds axis labels and numbers.  Default True.

        shadow : bool, optional
            Adds a black shadow to the text.  Default False.

        font_size : float, optional
            Sets the size of the label font.  Defaults to 16.

        font_family : string, optional
            Font family.  Must be either courier, times, or arial.

        color : string or 3 item list, optional
            Color of all labels and axis titles.  Default white.
            Either a string, rgb list, or hex color string.  For example:

                color='white'
                color='w'
                color=[1, 1, 1]
                color='#FFFFFF'

        xlabel : string, optional
            Title of the x axis.  Default "X Axis"

        ylabel : string, optional
            Title of the y axis.  Default "Y Axis"

        zlabel : string, optional
            Title of the z axis.  Default "Z Axis"

        use_2d : bool, optional
            A bug with vtk 6.3 in Windows seems to cause this function
            to crash this can be enabled for smoother plotting for
            other enviornments.

        grid : bool or str, optional
            Add grid lines to the backface (``True``, ``'back'``, or
            ``'backface'``) or to the frontface (``'front'``,
            ``'frontface'``) of the axes actor.

        location : str, optional
            Set how the axes are drawn: either static (``'all'``),
            closest triad (``front``), furthest triad (``'back'``),
            static closest to the origin (``'origin'``), or outer
            edges (``'outer'``) in relation to the camera
            position. Options include: ``'all', 'front', 'back',
            'origin', 'outer'``

        ticks : str, optional
            Set how the ticks are drawn on the axes grid. Options include:
            ``'inside', 'outside', 'both'``

        all_edges : bool, optional
            Adds an unlabeled and unticked box at the boundaries of
            plot. Useful for when wanting to plot outer grids while
            still retaining all edges of the boundary.

        corner_factor : float, optional
            If ``all_edges````, this is the factor along each axis to
            draw the default box. Dafuault is 0.5 to show the full box.

        loc : int, tuple, or list
            Index of the renderer to add the actor to.  For example,
            ``loc=2`` or ``loc=(1, 1)``.  If None, selects the last
            active Renderer.

        padding : float, optional
            An optional percent padding along each axial direction to cushion
            the datasets in the scene from the axes annotations. Defaults to
            have no padding

        Returns
        -------
        cube_axes_actor : vtk.vtkCubeAxesActor
            Bounds actor

        Examples
        --------
        >>> import pyvista
        >>> from pyvista import examples
        >>> mesh = pyvista.Sphere()
        >>> plotter = pyvista.Plotter()
        >>> _ = plotter.add_mesh(mesh)
        >>> _ = plotter.show_bounds(grid='front', location='outer', all_edges=True)
        >>> plotter.show() # doctest:+SKIP
        """
        kwargs = locals()
        _ = kwargs.pop('self')
        _ = kwargs.pop('loc')
        self._active_renderer_index = self.loc_to_index(loc)
        renderer = self.renderers[self._active_renderer_index]
        renderer.show_bounds(**kwargs)

    def add_bounds_axes(self, *args, **kwargs):
        """Deprecated"""
        logging.warning('`add_bounds_axes` is deprecated. Use `show_bounds` or `show_grid`.')
        return self.show_bounds(*args, **kwargs)

    def add_bounding_box(self, color=None, corner_factor=0.5, line_width=None,
                         opacity=1.0, render_lines_as_tubes=False,
                         lighting=None, reset_camera=None, outline=True,
                         culling='front', loc=None):
        """
        Adds an unlabeled and unticked box at the boundaries of
        plot.  Useful for when wanting to plot outer grids while
        still retaining all edges of the boundary.

        Parameters
        ----------
        corner_factor : float, optional
            If ``all_edges``, this is the factor along each axis to
            draw the default box. Dafuault is 0.5 to show the full
            box.

        corner_factor : float, optional
            This is the factor along each axis to draw the default
            box. Dafuault is 0.5 to show the full box.

        line_width : float, optional
            Thickness of lines.

        opacity : float, optional
            Opacity of mesh.  Should be between 0 and 1.  Default 1.0

        outline : bool
            Default is ``True``. when False, a box with faces is shown with
            the specified culling

        culling : str, optional
            Does not render faces that are culled. Options are ``'front'`` or
            ``'back'``. Default is ``'front'`` for bounding box.

        loc : int, tuple, or list
            Index of the renderer to add the actor to.  For example,
            ``loc=2`` or ``loc=(1, 1)``.  If None, selects the last
            active Renderer.

        """
        kwargs = locals()
        _ = kwargs.pop('self')
        _ = kwargs.pop('loc')
        self._active_renderer_index = self.loc_to_index(loc)
        renderer = self.renderers[self._active_renderer_index]
        return renderer.add_bounding_box(**kwargs)

    def remove_bounding_box(self, loc=None):
        """
        Removes bounding box from the active renderer.

        Parameters
        ----------
        loc : int, tuple, or list
            Index of the renderer to add the actor to.  For example,
            ``loc=2`` or ``loc=(1, 1)``.  If None, selects the last
            active Renderer.
        """
        self._active_renderer_index = self.loc_to_index(loc)
        renderer = self.renderers[self._active_renderer_index]
        renderer.remove_bounding_box()

    def remove_bounds_axes(self, loc=None):
        """
        Removes bounds axes from the active renderer.

        Parameters
        ----------
        loc : int, tuple, or list
            Index of the renderer to add the actor to.  For example,
            ``loc=2`` or ``loc=(1, 1)``.  If None, selects the last
            active Renderer.
        """
        self._active_renderer_index = self.loc_to_index(loc)
        renderer = self.renderers[self._active_renderer_index]
        renderer.remove_bounds_axes()

    def subplot(self, index_row, index_column=None):
        """
        Sets the active subplot.

        Parameters
        ----------
        index_row : int
            Index of the subplot to activate along the rows.

        index_column : int
            Index of the subplot to activate along the columns.

        """
        if len(self.shape) == 1:
            self._active_renderer_index = index_row
            return

        if index_row < 0 or index_row >= self.shape[0]:
            raise IndexError('Row index is out of range ({})'.format(self.shape[0]))
        if index_column < 0 or index_column >= self.shape[1]:
            raise IndexError('Column index is out of range ({})'.format(self.shape[1]))
        self._active_renderer_index = self.loc_to_index((index_row, index_column))

    def link_views(self, views=0):
        """
        Links the views' cameras.

        Parameters
        ----------
        views : int | tuple or list
            If ``views`` is int, link the views to the given view
            index or if ``views`` is a tuple or a list, link the given
            views cameras.

        """
        if isinstance(views, int):
            for renderer in self.renderers:
                renderer.camera = self.renderers[views].camera
        elif isinstance(views, collections.Iterable):
            for view_index in views:
                self.renderers[view_index].camera = \
                    self.renderers[views[0]].camera
        else:
            raise TypeError('Expected type is int, list or tuple:'
                            '{} is given'.format(type(views)))

    def unlink_views(self, views=None):
        """
        Unlinks the views' cameras.

        Parameters
        ----------
        views : None | int | tuple or list
            If ``views`` is None unlink all the views, if ``views``
            is int unlink the selected view's camera or if ``views``
            is a tuple or a list, unlink the given views cameras.

        """
        if views is None:
            for renderer in self.renderers:
                renderer.camera = vtk.vtkCamera()
                renderer.reset_camera()
        elif isinstance(views, int):
            self.renderers[views].camera = vtk.vtkCamera()
            self.renderers[views].reset_camera()
        elif isinstance(views, collections.Iterable):
            for view_index in views:
                self.renderers[view_index].camera = vtk.vtkCamera()
                self.renderers[view_index].reset_camera()
        else:
            raise TypeError('Expected type is None, int, list or tuple:'
                            '{} is given'.format(type(views)))

    def show_grid(self, **kwargs):
        """
        A wrapped implementation of ``show_bounds`` to change default
        behaviour to use gridlines and showing the axes labels on the outer
        edges. This is intended to be silimar to ``matplotlib``'s ``grid``
        function.
        """
        kwargs.setdefault('grid', 'back')
        kwargs.setdefault('location', 'outer')
        kwargs.setdefault('ticks', 'both')
        return self.show_bounds(**kwargs)

    def set_scale(self, xscale=None, yscale=None, zscale=None, reset_camera=True):
        """
        Scale all the datasets in the scene of the active renderer.

        Scaling in performed independently on the X, Y and Z axis.
        A scale of zero is illegal and will be replaced with one.

        Parameters
        ----------
        xscale : float, optional
            Scaling of the x axis.  Must be greater than zero.

        yscale : float, optional
            Scaling of the y axis.  Must be greater than zero.

        zscale : float, optional
            Scaling of the z axis.  Must be greater than zero.

        reset_camera : bool, optional
            Resets camera so all actors can be seen.

        """
        self.renderer.set_scale(xscale, yscale, zscale, reset_camera)

    @property
    def scale(self):
        """ The scaling of the active renderer. """
        return self.renderer.scale


    def add_scalar_bar(self, title=None, n_labels=5, italic=False,
                       bold=True, title_font_size=None,
                       label_font_size=None, color=None,
                       font_family=None, shadow=False, mapper=None,
                       width=None, height=None, position_x=None,
                       position_y=None, vertical=None,
                       interactive=False, fmt=None, use_opacity=True,
                       outline=False, nan_annotation=False,
                       below_label=None, above_label=None,
                       background_color=None, n_colors=None):
        """
        Creates scalar bar using the ranges as set by the last input
        mesh.

        Parameters
        ----------
        title : string, optional
            Title of the scalar bar.  Default None

        n_labels : int, optional
            Number of labels to use for the scalar bar.

        italic : bool, optional
            Italicises title and bar labels.  Default False.

        bold  : bool, optional
            Bolds title and bar labels.  Default True

        title_font_size : float, optional
            Sets the size of the title font.  Defaults to None and is sized
            automatically.

        label_font_size : float, optional
            Sets the size of the title font.  Defaults to None and is sized
            automatically.

        color : string or 3 item list, optional, defaults to white
            Either a string, rgb list, or hex color string.  For example:
                color='white'
                color='w'
                color=[1, 1, 1]
                color='#FFFFFF'

        font_family : string, optional
            Font family.  Must be either courier, times, or arial.

        shadow : bool, optional
            Adds a black shadow to the text.  Defaults to False

        width : float, optional
            The percentage (0 to 1) width of the window for the colorbar

        height : float, optional
            The percentage (0 to 1) height of the window for the colorbar

        position_x : float, optional
            The percentage (0 to 1) along the windows's horizontal
            direction to place the bottom left corner of the colorbar

        position_y : float, optional
            The percentage (0 to 1) along the windows's vertical
            direction to place the bottom left corner of the colorbar

        interactive : bool, optional
            Use a widget to control the size and location of the scalar bar.

        use_opacity : bool, optional
            Optionally disply the opacity mapping on the scalar bar

        outline : bool, optional
            Optionally outline the scalar bar to make opacity mappings more
            obvious.

        nan_annotation : bool, optional
            Annotate the NaN color

        below_label : str, optional
            String annotation for values below the scalar range

        above_label : str, optional
            String annotation for values above the scalar range

        background_color: array, optional
            The color used for the background in RGB format.

        n_colors: int, optional
            The maximum number of color displayed in the scalar bar.

        Notes
        -----
        Setting title_font_size, or label_font_size disables automatic font
        sizing for both the title and label.


        """
        if font_family is None:
            font_family = rcParams['font']['family']
        if label_font_size is None:
            label_font_size = rcParams['font']['label_size']
        if title_font_size is None:
            title_font_size = rcParams['font']['title_size']
        if color is None:
            color = rcParams['font']['color']
        if fmt is None:
            fmt = rcParams['font']['fmt']
        if vertical is None:
            if rcParams['colorbar_orientation'].lower() == 'vertical':
                vertical = True
        # Automatically choose size if not specified
        if width is None:
            if vertical:
                width = rcParams['colorbar_vertical']['width']
            else:
                width = rcParams['colorbar_horizontal']['width']
        if height is None:
            if vertical:
                height = rcParams['colorbar_vertical']['height']
            else:
                height = rcParams['colorbar_horizontal']['height']

        # check if maper exists
        if mapper is None:
            if not hasattr(self, 'mapper') or self.mapper is None:
                raise Exception('Mapper does not exist.  '
                                'Add a mesh with scalars first.')
            mapper = self.mapper

        if title:
            # Check that this data hasn't already been plotted
            if title in list(self._scalar_bar_ranges.keys()):
                clim = list(self._scalar_bar_ranges[title])
                newrng = mapper.scalar_range
                oldmappers = self._scalar_bar_mappers[title]
                # get max for range and reset everything
                if newrng[0] < clim[0]:
                    clim[0] = newrng[0]
                if newrng[1] > clim[1]:
                    clim[1] = newrng[1]
                for mh in oldmappers:
                    mh.scalar_range = clim[0], clim[1]
                mapper.scalar_range = clim[0], clim[1]
                self._scalar_bar_mappers[title].append(mapper)
                self._scalar_bar_ranges[title] = clim
                # Color bar already present and ready to be used so returning
                return

        # Automatically choose location if not specified
        if position_x is None or position_y is None:
            try:
                slot = min(self._scalar_bar_slots)
                self._scalar_bar_slots.remove(slot)
                self._scalar_bar_slot_lookup[title] = slot
            except:
                raise RuntimeError('Maximum number of color bars reached.')
            if position_x is None:
                if vertical:
                    position_x = rcParams['colorbar_vertical']['position_x']
                    position_x -= slot * (width + 0.2 * width)
                else:
                    position_x = rcParams['colorbar_horizontal']['position_x']

            if position_y is None:
                if vertical:
                    position_y = rcParams['colorbar_vertical']['position_y']
                else:
                    position_y = rcParams['colorbar_horizontal']['position_y']
                    position_y += slot * height
        # Adjust to make sure on the screen
        if position_x + width > 1:
            position_x -= width
        if position_y + height > 1:
            position_y -= height

        # parse color
        color = parse_color(color)

        # Create scalar bar
        self.scalar_bar = vtk.vtkScalarBarActor()
        if background_color is not None:
            from ..core.common import vtk_to_numpy, numpy_to_vtk
            if not isinstance(background_color, collections.Iterable):
                raise TypeError('Expected type for `background_color`'
                                'is list, tuple or np.ndarray: '
                                '{} is given'.format(type(background_color)))
            if len(background_color) != 3:
                raise ValueError('Expected length for `background_color` is 3: '
                                 '{} is given'.format(len(background_color)))
            background_color = np.asarray(background_color)
            background_color = np.append(background_color, 1.0) * 255.

            lut = vtk.vtkLookupTable()
            lut.DeepCopy(mapper.lookup_table)
            ctable = vtk_to_numpy(lut.GetTable())
            alphas = ctable[:, -1][:, np.newaxis] / 255.
            use_table = ctable.copy()
            use_table[:, -1] = 255.
            ctable = (use_table * alphas) + background_color * (1 - alphas)
            lut.SetTable(numpy_to_vtk(ctable, array_type=vtk.VTK_UNSIGNED_CHAR))
        else:
            lut = mapper.lookup_table
        self.scalar_bar.SetLookupTable(lut)
        if n_colors is not None:
            self.scalar_bar.SetMaximumNumberOfColors(n_colors)

        if n_labels < 1:
            self.scalar_bar.DrawTickLabelsOff()
        else:
            self.scalar_bar.SetNumberOfLabels(n_labels)

        if nan_annotation:
            self.scalar_bar.DrawNanAnnotationOn()

        if above_label:
            self.scalar_bar.DrawAboveRangeSwatchOn()
            self.scalar_bar.SetAboveRangeAnnotation(above_label)
        if below_label:
            self.scalar_bar.DrawBelowRangeSwatchOn()
            self.scalar_bar.SetBelowRangeAnnotation(below_label)

        # edit the size of the colorbar
        self.scalar_bar.SetHeight(height)
        self.scalar_bar.SetWidth(width)
        self.scalar_bar.SetPosition(position_x, position_y)

        if fmt is not None:
            self.scalar_bar.SetLabelFormat(fmt)

        if vertical:
            self.scalar_bar.SetOrientationToVertical()
        else:
            self.scalar_bar.SetOrientationToHorizontal()

        if label_font_size is None or title_font_size is None:
            self.scalar_bar.UnconstrainedFontSizeOn()
            self.scalar_bar.AnnotationTextScalingOn()

        label_text = self.scalar_bar.GetLabelTextProperty()
        anno_text = self.scalar_bar.GetAnnotationTextProperty()
        label_text.SetColor(color)
        anno_text.SetColor(color)
        label_text.SetShadow(shadow)
        anno_text.SetShadow(shadow)

        # Set font
        label_text.SetFontFamily(parse_font_family(font_family))
        anno_text.SetFontFamily(parse_font_family(font_family))
        label_text.SetItalic(italic)
        anno_text.SetItalic(italic)
        label_text.SetBold(bold)
        anno_text.SetBold(bold)
        if label_font_size:
            label_text.SetFontSize(label_font_size)
            anno_text.SetFontSize(label_font_size)

        # Set properties
        if title:
            clim = mapper.scalar_range
            self._scalar_bar_ranges[title] = clim
            self._scalar_bar_mappers[title] = [mapper]

            self.scalar_bar.SetTitle(title)
            title_text = self.scalar_bar.GetTitleTextProperty()

            title_text.SetJustificationToCentered()

            title_text.SetItalic(italic)
            title_text.SetBold(bold)
            title_text.SetShadow(shadow)
            if title_font_size:
                title_text.SetFontSize(title_font_size)

            # Set font
            title_text.SetFontFamily(parse_font_family(font_family))

            # set color
            title_text.SetColor(color)

            self._scalar_bar_actors[title] = self.scalar_bar

        if interactive is None:
            interactive = rcParams['interactive']
            if self.shape != (1, 1):
                interactive = False
        elif interactive and self.shape != (1, 1):
            err_str = 'Interactive scalar bars disabled for multi-renderer plots'
            raise Exception(err_str)

        if interactive and hasattr(self, 'iren'):
            self.scalar_widget = vtk.vtkScalarBarWidget()
            self.scalar_widget.SetScalarBarActor(self.scalar_bar)
            self.scalar_widget.SetInteractor(self.iren)
            self.scalar_widget.SetEnabled(1)
            rep = self.scalar_widget.GetRepresentation()
            # self.scalar_widget.On()
            if vertical is True or vertical is None:
                rep.SetOrientation(1)  # 0 = Horizontal, 1 = Vertical
            else:
                rep.SetOrientation(0)  # 0 = Horizontal, 1 = Vertical
            self._scalar_bar_widgets[title] = self.scalar_widget

        if use_opacity:
            self.scalar_bar.SetUseOpacity(True)

        if outline:
            self.scalar_bar.SetDrawFrame(True)
            frame_prop = self.scalar_bar.GetFrameProperty()
            frame_prop.SetColor(color)
        else:
            self.scalar_bar.SetDrawFrame(False)

        self.add_actor(self.scalar_bar, reset_camera=False, pickable=False, etc=True)

    def update_scalars(self, scalars, mesh=None, render=True):
        """
        Updates scalars of the an object in the plotter.

        Parameters
        ----------
        scalars : np.ndarray
            Scalars to replace existing scalars.

        mesh : vtk.PolyData or vtk.UnstructuredGrid, optional
            Object that has already been added to the Plotter.  If
            None, uses last added mesh.

        render : bool, optional
            Forces an update to the render window.  Default True.

        """
        if mesh is None:
            mesh = self.mesh

        if isinstance(mesh, (collections.Iterable, pyvista.MultiBlock)):
            # Recursive if need to update scalars on many meshes
            for m in mesh:
                self.update_scalars(scalars, mesh=m, render=False)
            if render:
                self.ren_win.Render()
            return

        if isinstance(scalars, str):
            # Grab scalar array if name given
            scalars = get_array(mesh, scalars)

        if scalars is None:
            if render:
                self.ren_win.Render()
            return

        if scalars.shape[0] == mesh.GetNumberOfPoints():
            data = mesh.GetPointData()
        elif scalars.shape[0] == mesh.GetNumberOfCells():
            data = mesh.GetCellData()
        else:
            raise_not_matching(scalars, mesh)

        vtk_scalars = data.GetScalars()
        if vtk_scalars is None:
            raise Exception('No active scalars')
        s = convert_array(vtk_scalars)
        s[:] = scalars
        data.Modified()
        try:
            # Why are the points updated here? Not all datasets have points
            # and only the scalar array is modified by this function...
            mesh.GetPoints().Modified()
        except:
            pass

        if render:
            self.ren_win.Render()

    def update_coordinates(self, points, mesh=None, render=True):
        """
        Updates the points of the an object in the plotter.

        Parameters
        ----------
        points : np.ndarray
            Points to replace existing points.

        mesh : vtk.PolyData or vtk.UnstructuredGrid, optional
            Object that has already been added to the Plotter.  If
            None, uses last added mesh.

        render : bool, optional
            Forces an update to the render window.  Default True.

        """
        if mesh is None:
            mesh = self.mesh

        mesh.points = points

        if render:
            self._render()

    def close(self):
        """ closes render window """
        # must close out widgets first
        super(BasePlotter, self).close()

        # Grab screenshots of last render
        self.last_image = self.screenshot(None, return_img=True)
        self.last_image_depth = self.get_image_depth()

        if hasattr(self, 'axes_widget'):
            del self.axes_widget

        if hasattr(self, 'scalar_widget'):
            del self.scalar_widget

        # reset scalar bar stuff
        self.clear()

        if hasattr(self, 'ren_win'):
            self.ren_win.Finalize()
            del self.ren_win

        if hasattr(self, '_style'):
            del self._style

        if hasattr(self, 'iren'):
            self.iren.RemoveAllObservers()
            self.iren.TerminateApp()
            del self.iren

        if hasattr(self, 'textActor'):
            del self.textActor

        # end movie
        if hasattr(self, 'mwriter'):
            try:
                self.mwriter.close()
            except BaseException:
                pass

    def deep_clean(self):
        for renderer in self.renderers:
            renderer.deep_clean()
        # Do not remove the renderers on the clean
        self.mesh = None
        self.mapper = None

    def add_text(self, text, position='upper_left', font_size=18, color=None,
                 font=None, shadow=False, name=None, loc=None, viewport=False):
        """
        Adds text to plot object in the top left corner by default

        Parameters
        ----------
        text : str
            The text to add the the rendering

        position : str, tuple(float)
            Position to place the bottom left corner of the text box.
            If tuple is used, the position of the text uses the pixel
            coordinate system (default). In this case,
            it returns a more general `vtkOpenGLTextActor`.
            If string name is used, it returns a `vtkCornerAnnotation`
            object normally used for fixed labels (like title or xlabel).
            Default is to find the top left corner of the renderering window
            and place text box up there. Available position: ``'lower_left'``,
            ``'lower_right'``, ``'upper_left'``, ``'upper_right'``,
            ``'lower_edge'``, ``'upper_edge'``, ``'right_edge'``, and
            ``'left_edge'``

        font : string, optional
            Font name may be courier, times, or arial

        shadow : bool, optional
            Adds a black shadow to the text.  Defaults to False

        name : str, optional
            The name for the added actor so that it can be easily updated.
            If an actor of this name already exists in the rendering window, it
            will be replaced by the new actor.

        loc : int, tuple, or list
            Index of the renderer to add the actor to.  For example,
            ``loc=2`` or ``loc=(1, 1)``.

        viewport: bool
            If True and position is a tuple of float, uses
            the normalized viewport coordinate system (values between 0.0
            and 1.0 and support for HiDPI).

        Returns
        -------
        textActor : vtk.vtkTextActor
            Text actor added to plot

        """
        if font is None:
            font = rcParams['font']['family']
        if font_size is None:
            font_size = rcParams['font']['size']
        if color is None:
            color = rcParams['font']['color']
        if position is None:
            # Set the position of the text to the top left corner
            window_size = self.window_size
            x = (window_size[0] * 0.02) / self.shape[0]
            y = (window_size[1] * 0.85) / self.shape[0]
            position = [x, y]

        corner_mappings = {
            'lower_left': vtk.vtkCornerAnnotation.LowerLeft,
            'lower_right': vtk.vtkCornerAnnotation.LowerRight,
            'upper_left': vtk.vtkCornerAnnotation.UpperLeft,
            'upper_right': vtk.vtkCornerAnnotation.UpperRight,
            'lower_edge': vtk.vtkCornerAnnotation.LowerEdge,
            'upper_edge': vtk.vtkCornerAnnotation.UpperEdge,
            'left_edge': vtk.vtkCornerAnnotation.LeftEdge,
            'right_edge': vtk.vtkCornerAnnotation.RightEdge,

        }
        corner_mappings['ll'] = corner_mappings['lower_left']
        corner_mappings['lr'] = corner_mappings['lower_right']
        corner_mappings['ul'] = corner_mappings['upper_left']
        corner_mappings['ur'] = corner_mappings['upper_right']
        corner_mappings['top'] = corner_mappings['upper_edge']
        corner_mappings['bottom'] = corner_mappings['lower_edge']
        corner_mappings['right'] = corner_mappings['right_edge']
        corner_mappings['r'] = corner_mappings['right_edge']
        corner_mappings['left'] = corner_mappings['left_edge']
        corner_mappings['l'] = corner_mappings['left_edge']

        if isinstance(position, (int, str, bool)):
            if isinstance(position, str):
                position = corner_mappings[position]
            elif position is True:
                position = corner_mappings['upper_left']
            self.textActor = vtk.vtkCornerAnnotation()
            # This is how you set the font size with this actor
            self.textActor.SetLinearFontScaleFactor(font_size // 2)
            self.textActor.SetText(position, text)
        else:
            self.textActor = vtk.vtkTextActor()
            self.textActor.SetInput(text)
            self.textActor.SetPosition(position)
            if viewport:
                self.textActor.GetActualPositionCoordinate().SetCoordinateSystemToNormalizedViewport()
                self.textActor.GetActualPosition2Coordinate().SetCoordinateSystemToNormalizedViewport()
            self.textActor.GetTextProperty().SetFontSize(int(font_size * 2))

        self.textActor.GetTextProperty().SetColor(parse_color(color))
        self.textActor.GetTextProperty().SetFontFamily(FONT_KEYS[font])
        self.textActor.GetTextProperty().SetShadow(shadow)

        self.add_actor(self.textActor, reset_camera=False, name=name, loc=loc, pickable=False)
        return self.textActor

    def open_movie(self, filename, framerate=24):
        """
        Establishes a connection to the ffmpeg writer

        Parameters
        ----------
        filename : str
            Filename of the movie to open.  Filename should end in mp4,
            but other filetypes may be supported.  See "imagio.get_writer"

        framerate : int, optional
            Frames per second.

        """
        if isinstance(pyvista.FIGURE_PATH, str) and not os.path.isabs(filename):
            filename = os.path.join(pyvista.FIGURE_PATH, filename)
        self.mwriter = imageio.get_writer(filename, fps=framerate)

    def open_gif(self, filename):
        """
        Open a gif file.

        Parameters
        ----------
        filename : str
            Filename of the gif to open.  Filename must end in gif.

        """
        if filename[-3:] != 'gif':
            raise Exception('Unsupported filetype.  Must end in .gif')
        if isinstance(pyvista.FIGURE_PATH, str) and not os.path.isabs(filename):
            filename = os.path.join(pyvista.FIGURE_PATH, filename)
        self._gif_filename = os.path.abspath(filename)
        self.mwriter = imageio.get_writer(filename, mode='I')

    def write_frame(self):
        """ Writes a single frame to the movie file """
        if not hasattr(self, 'mwriter'):
            raise AssertionError('This plotter has not opened a movie or GIF file.')
        self.mwriter.append_data(self.image)

    @property
    def window_size(self):
        """ returns render window size """
        return list(self.ren_win.GetSize())


    @window_size.setter
    def window_size(self, window_size):
        """ set the render window size """
        self.ren_win.SetSize(window_size[0], window_size[1])

    def _run_image_filter(self, ifilter):
        # Update filter and grab pixels
        ifilter.Modified()
        ifilter.Update()
        image = pyvista.wrap(ifilter.GetOutput())
        img_size = image.dimensions
        img_array = pyvista.utilities.point_scalar(image, 'ImageScalars')

        # Reshape and write
        tgt_size = (img_size[1], img_size[0], -1)
        return img_array.reshape(tgt_size)[::-1]

<<<<<<< HEAD
    @property
    def image_depth(self):
        """ Returns an image array of current render window """
        self.ren_win.SetNumberOfLayers(1)
=======

    def get_image_depth(self,
                        fill_value=np.nan,
                        reset_camera_clipping_range=True):
        """ Returns a depth image representing current render window

        Parameters
        ----------
        fill_value : float
            Fill value for points in image that don't include objects in scene.
            To not use a fill value, pass ``None``.

        reset_camera_clipping_range : bool
            Reset the camera clipping range to include data in view?

        Returns
        -------
        image_depth : numpy.ndarray
            Image of depth values from camera orthogonal to image plane

        Notes
        -----
        Values in image_depth are negative to adhere to a
        right-handed coordinate system.

        """
        if not hasattr(self, 'ren_win') and hasattr(self, 'last_image_depth'):
            zval = self.last_image_depth.copy()
            if fill_value is not None:
                zval[self._image_depth_null] = fill_value
            return zval

        # Ensure points in view are within clipping range of renderer?
        if reset_camera_clipping_range:
            self.renderer.ResetCameraClippingRange()

        # Get the z-buffer image
>>>>>>> 28495047
        ifilter = vtk.vtkWindowToImageFilter()
        ifilter.ShouldRerenderOn()
        ifilter.SetInput(self.ren_win)
        ifilter.ReadFrontBufferOff()
        ifilter.SetInputBufferTypeToZBuffer()
<<<<<<< HEAD
        image = self._run_image_filter(ifilter)
        self.ren_win.SetNumberOfLayers(2)
        return image
=======
        zbuff = self._run_image_filter(ifilter)[:, :, 0]

        # Convert z-buffer values to depth from camera
        with warnings.catch_warnings():
            warnings.filterwarnings('ignore')
            near, far = self.camera.GetClippingRange()
            if self.camera.GetParallelProjection():
                zval = (zbuff - near) / (far - near)
            else:
                zval = 2 * near * far / ((zbuff - 0.5) * 2 * (far - near) - near - far)

            # Consider image values outside clipping range as nans
            args = np.logical_or(zval < -far, np.isclose(zval, -far))
        self._image_depth_null = args
        if fill_value is not None:
            zval[args] = fill_value

        return zval


    @property
    def image_depth(self):
        """Helper attribute for ``get_image_depth``"""
        return self.get_image_depth()

>>>>>>> 28495047

    @property
    def image(self):
        """ Returns an image array of current render window """
        if not hasattr(self, 'ren_win') and hasattr(self, 'last_image'):
            return self.last_image
        ifilter = vtk.vtkWindowToImageFilter()
        ifilter.SetInput(self.ren_win)
        ifilter.ReadFrontBufferOff()
        if self.image_transparent_background:
            ifilter.SetInputBufferTypeToRGBA()
        else:
            ifilter.SetInputBufferTypeToRGB()
        return self._run_image_filter(ifilter)

    def enable_eye_dome_lighting(self):
        """Enable eye dome lighting (EDL) for active renderer"""
        return self.renderer.enable_eye_dome_lighting()

    def disable_eye_dome_lighting(self):
        """Disable eye dome lighting (EDL) for active renderer"""
        return self.renderer.disable_eye_dome_lighting()

    def add_lines(self, lines, color=(1, 1, 1), width=5, label=None, name=None):
        """
        Adds lines to the plotting object.

        Parameters
        ----------
        lines : np.ndarray or pyvista.PolyData
            Points representing line segments.  For example, two line segments
            would be represented as:

            np.array([[0, 0, 0], [1, 0, 0], [1, 0, 0], [1, 1, 0]])

        color : string or 3 item list, optional, defaults to white
            Either a string, rgb list, or hex color string.  For example:
                color='white'
                color='w'
                color=[1, 1, 1]
                color='#FFFFFF'

        width : float, optional
            Thickness of lines

        name : str, optional
            The name for the added actor so that it can be easily updated.
            If an actor of this name already exists in the rendering window, it
            will be replaced by the new actor.

        Returns
        -------
        actor : vtk.vtkActor
            Lines actor.

        """
        if not isinstance(lines, np.ndarray):
            raise Exception('Input should be an array of point segments')

        lines = pyvista.lines_from_points(lines)

        # Create mapper and add lines
        mapper = vtk.vtkDataSetMapper()
        mapper.SetInputData(lines)

        rgb_color = parse_color(color)

        # legend label
        if label:
            if not isinstance(label, str):
                raise AssertionError('Label must be a string')
            self._labels.append([lines, label, rgb_color])

        # Create actor
        self.scalar_bar = vtk.vtkActor()
        self.scalar_bar.SetMapper(mapper)
        self.scalar_bar.GetProperty().SetLineWidth(width)
        self.scalar_bar.GetProperty().EdgeVisibilityOn()
        self.scalar_bar.GetProperty().SetEdgeColor(rgb_color)
        self.scalar_bar.GetProperty().SetColor(rgb_color)
        self.scalar_bar.GetProperty().LightingOff()

        # Add to renderer
        self.add_actor(self.scalar_bar, reset_camera=False, name=name, pickable=False)
        return self.scalar_bar

    def remove_scalar_bar(self):
        """ Removes scalar bar """
        if hasattr(self, 'scalar_bar'):
            self.remove_actor(self.scalar_bar, reset_camera=False)


    def add_point_labels(self, points, labels, italic=False, bold=True,
                         font_size=None, text_color=None,
                         font_family=None, shadow=False,
                         show_points=True, point_color=None, point_size=5,
                         name=None, shape_color='grey', shape='rounded_rect',
                         fill_shape=True, margin=3, shape_opacity=1.0,
                         pickable=False, render_points_as_spheres=False,
                         tolerance=0.001, **kwargs):
        """
        Creates a point actor with one label from list labels assigned to
        each point.

        Parameters
        ----------
        points : np.ndarray or pyvista.Common
            n x 3 numpy array of points or pyvista dataset with points

        labels : list or str
            List of labels.  Must be the same length as points. If a string name
            is given with a pyvista.Common input for points, then these are fetched.

        italic : bool, optional
            Italicises title and bar labels.  Default False.

        bold : bool, optional
            Bolds title and bar labels.  Default True

        font_size : float, optional
            Sets the size of the title font.  Defaults to 16.

        text_color : string or 3 item list, optional
            Color of text. Either a string, rgb list, or hex color string.

                text_color='white'
                text_color='w'
                text_color=[1, 1, 1]
                text_color='#FFFFFF'

        font_family : string, optional
            Font family.  Must be either courier, times, or arial.

        shadow : bool, optional
            Adds a black shadow to the text.  Defaults to False

        show_points : bool, optional
            Controls if points are visible.  Default True

        point_color : string or 3 item list, optional. Color of points (if visible).
            Either a string, rgb list, or hex color string.  For example:

                text_color='white'
                text_color='w'
                text_color=[1, 1, 1]
                text_color='#FFFFFF'

        point_size : float, optional
            Size of points (if visible)

        name : str, optional
            The name for the added actor so that it can be easily updated.
            If an actor of this name already exists in the rendering window, it
            will be replaced by the new actor.


        shape_color : string or 3 item list, optional. Color of points (if visible).
            Either a string, rgb list, or hex color string.  For example:

        shape : str, optional
            The string name of the shape to use. Options are ``'rect'`` or
            ``'rounded_rect'``. If you want no shape, pass ``None``

        fill_shape : bool, optional
            Fill the shape with the ``shape_color``. Outlines if ``False``.

        margin : int, optional
            The size of the margin on the label background shape. Default is 3.

        shape_opacity : flaot
            The opacity of the shape between zero and one.

        tolerance : float
            a tolerance to use to determine whether a point label is visible.
            A tolerance is usually required because the conversion from world
            space to display space during rendering introduces numerical
            round-off.

        Returns
        -------
        labelMapper : vtk.vtkvtkLabeledDataMapper
            VTK label mapper.  Can be used to change properties of the labels.

        """
        if font_family is None:
            font_family = rcParams['font']['family']
        if font_size is None:
            font_size = rcParams['font']['size']
        if point_color is None and text_color is None and kwargs.get('color', None) is not None:
            point_color = kwargs.get('color', None)
            text_color = kwargs.get('color', None)
        if point_color is None:
            point_color = rcParams['color']
        if text_color is None:
            text_color = rcParams['font']['color']

        if isinstance(points, (list, tuple)):
            points = np.array(points)

        if isinstance(points, np.ndarray):
            vtkpoints = pyvista.PolyData(points) # Cast to poly data
        elif is_pyvista_dataset(points):
            vtkpoints = pyvista.PolyData(points.points)
            if isinstance(labels, str):
                labels = points.point_arrays[labels].astype(str)
        else:
            raise TypeError('Points type not useable: {}'.format(type(points)))

        if len(vtkpoints.points) != len(labels):
            raise Exception('There must be one label for each point')

        if name is None:
            name = '{}({})'.format(type(vtkpoints).__name__, str(hex(id(vtkpoints))))

        vtklabels = vtk.vtkStringArray()
        vtklabels.SetName('labels')
        for item in labels:
            vtklabels.InsertNextValue(str(item))
        vtkpoints.GetPointData().AddArray(vtklabels)

        # Only show visible points
        vis_points = vtk.vtkSelectVisiblePoints()
        vis_points.SetInputData(vtkpoints)
        vis_points.SetRenderer(self.renderer)
        vis_points.SetTolerance(tolerance)

        # Create heirarchy
        hier = vtk.vtkPointSetToLabelHierarchy()
        hier.SetInputConnection(vis_points.GetOutputPort())
        hier.SetLabelArrayName('labels')

        # create label mapper
        labelMapper = vtk.vtkLabelPlacementMapper()
        labelMapper.SetInputConnection(hier.GetOutputPort())
        if not isinstance(shape, str):
            labelMapper.SetShapeToNone()
        elif shape.lower() in 'rect':
            labelMapper.SetShapeToRect()
        elif shape.lower() in 'rounded_rect':
            labelMapper.SetShapeToRoundedRect()
        else:
            raise RuntimeError('Shape ({}) not understood'.format(shape))
        if fill_shape:
            labelMapper.SetStyleToFilled()
        else:
            labelMapper.SetStyleToOutline()
        labelMapper.SetBackgroundColor(parse_color(shape_color))
        labelMapper.SetBackgroundOpacity(shape_opacity)
        labelMapper.SetMargin(margin)

        textprop = hier.GetTextProperty()
        textprop.SetItalic(italic)
        textprop.SetBold(bold)
        textprop.SetFontSize(font_size)
        textprop.SetFontFamily(parse_font_family(font_family))
        textprop.SetColor(parse_color(text_color))
        textprop.SetShadow(shadow)

        self.remove_actor('{}-points'.format(name), reset_camera=False)
        self.remove_actor('{}-labels'.format(name), reset_camera=False)

        # add points
        if show_points:
            style = 'points'
        else:
            style = 'surface'
        self.add_mesh(vtkpoints, style=style, color=point_color,
                      point_size=point_size, name='{}-points'.format(name),
                      pickable=pickable,
                      render_points_as_spheres=render_points_as_spheres)

        labelActor = vtk.vtkActor2D()
        labelActor.SetMapper(labelMapper)
        self.add_actor(labelActor, reset_camera=False,
                       name='{}-labels'.format(name), pickable=False)

        return labelMapper


    def add_point_scalar_labels(self, points, labels, fmt=None, preamble='', **kwargs):
        """Wrapper for :func:`pyvista.BasePlotter.add_point_labels` that will label
        points from a dataset with their scalar values.

        Parameters
        ----------
        points : np.ndarray or pyvista.Common
            n x 3 numpy array of points or pyvista dataset with points

        labels : str
            String name of the point data array to use.

        fmt : str
            String formatter used to format numerical data
        """
        if not is_pyvista_dataset(points):
            raise TypeError('input points must be a pyvista dataset, not: {}'.format(type(points)))
        if not isinstance(labels, str):
            raise TypeError('labels must be a string name of the scalar array to use')
        if fmt is None:
            fmt = rcParams['font']['fmt']
        if fmt is None:
            fmt = '%.6e'
        scalars = points.point_arrays[labels]
        phrase = '{} {}'.format(preamble, '%.3e')
        labels = [phrase % val for val in scalars]
        return self.add_point_labels(points, labels, **kwargs)


    def add_points(self, points, **kwargs):
        """ Add points to a mesh """
        kwargs['style'] = 'points'
        self.add_mesh(points, **kwargs)

    def add_arrows(self, cent, direction, mag=1, **kwargs):
        """ Adds arrows to plotting object """
        direction = direction.copy()
        if cent.ndim != 2:
            cent = cent.reshape((-1, 3))

        if direction.ndim != 2:
            direction = direction.reshape((-1, 3))

        direction[:,0] *= mag
        direction[:,1] *= mag
        direction[:,2] *= mag

        pdata = pyvista.vector_poly_data(cent, direction)
        # Create arrow object
        arrow = vtk.vtkArrowSource()
        arrow.Update()
        glyph3D = vtk.vtkGlyph3D()
        glyph3D.SetSourceData(arrow.GetOutput())
        glyph3D.SetInputData(pdata)
        glyph3D.SetVectorModeToUseVector()
        glyph3D.Update()

        arrows = wrap(glyph3D.GetOutput())

        return self.add_mesh(arrows, **kwargs)


    @staticmethod
    def _save_image(image, filename, return_img=None):
        """Internal helper for saving a NumPy image array"""
        if not image.size:
            raise Exception('Empty image.  Have you run plot() first?')
        # write screenshot to file
        supported_formats = [".png", ".jpeg", ".jpg", ".bmp", ".tif", ".tiff"]
        if isinstance(filename, str):
            if isinstance(pyvista.FIGURE_PATH, str) and not os.path.isabs(filename):
                filename = os.path.join(pyvista.FIGURE_PATH, filename)
            if not any([filename.lower().endswith(ext) for ext in supported_formats]):
                filename += ".png"
            filename = os.path.abspath(os.path.expanduser(filename))
            w = imageio.imwrite(filename, image)
            if not return_img:
                return w
        return image


    def save_graphic(self, filename, title='PyVista Export', raster=True, painter=True):
        """Save a screenshot of the rendering window as a graphic file:
        '.svg', '.eps', '.ps', '.pdf', '.tex'
        """
        if not hasattr(self, 'ren_win'):
            raise AttributeError('This plotter is closed and unable to save a screenshot.')
        if isinstance(pyvista.FIGURE_PATH, str) and not os.path.isabs(filename):
            filename = os.path.join(pyvista.FIGURE_PATH, filename)
        filename = os.path.abspath(os.path.expanduser(filename))
        extension = pyvista.fileio.get_ext(filename)
        valid = ['.svg', '.eps', '.ps', '.pdf', '.tex']
        if extension not in valid:
            raise RuntimeError('Extension ({}) is an invalid choice. Valid options include: {}'.format(extension, ', '.join(valid)))
        writer = vtk.vtkGL2PSExporter()
        modes = {
            '.svg': writer.SetFileFormatToSVG,
            '.eps': writer.SetFileFormatToEPS,
            '.ps': writer.SetFileFormatToPS,
            '.pdf': writer.SetFileFormatToPDF,
            '.tex': writer.SetFileFormatToTeX,
        }
        writer.CompressOff()
        writer.SetFilePrefix(filename.replace(extension, ''))
        writer.SetInput(self.ren_win)
        modes[extension]()
        writer.SetTitle(title)
        writer.SetWrite3DPropsAsRasterImage(raster)
        if painter:
            writer.UsePainterSettings()
        writer.Update()
        return


    def screenshot(self, filename=None, transparent_background=None,
                   return_img=None, window_size=None):
        """
        Takes screenshot at current camera position

        Parameters
        ----------
        filename : str, optional
            Location to write image to.  If None, no image is written.

        transparent_background : bool, optional
            Makes the background transparent.  Default False.

        return_img : bool, optional
            If a string filename is given and this is true, a NumPy array of
            the image will be returned.

        Returns
        -------
        img :  numpy.ndarray
            Array containing pixel RGB and alpha.  Sized:
            [Window height x Window width x 3] for transparent_background=False
            [Window height x Window width x 4] for transparent_background=True

        Examples
        --------
        >>> import pyvista
        >>> sphere = pyvista.Sphere()
        >>> plotter = pyvista.Plotter()
        >>> actor = plotter.add_mesh(sphere)
        >>> plotter.screenshot('screenshot.png') # doctest:+SKIP
        """
        if window_size is not None:
            self.window_size = window_size

        # configure image filter
        if transparent_background is None:
            transparent_background = rcParams['transparent_background']
        self.image_transparent_background = transparent_background

        # This if statement allows you to save screenshots of closed plotters
        # This is needed for the sphinx-gallery work
        if not hasattr(self, 'ren_win'):
            # If plotter has been closed...
            # check if last_image exists
            if hasattr(self, 'last_image'):
                # Save last image
                return self._save_image(self.last_image, filename, return_img)
            # Plotter hasn't been rendered or was improperly closed
            raise AttributeError('This plotter is closed and unable to save a screenshot.')

        if isinstance(self, Plotter):
            # TODO: we need a consistent rendering function
            self.render()
        else:
            self._render()

        # debug: this needs to be called twice for some reason,
        img = self.image
        img = self.image

        return self._save_image(img, filename, return_img)

    def add_legend(self, labels=None, bcolor=(0.5, 0.5, 0.5), border=False,
                   size=None, name=None):
        """
        Adds a legend to render window.  Entries must be a list
        containing one string and color entry for each item.

        Parameters
        ----------
        labels : list, optional
            When set to None, uses existing labels as specified by

            - add_mesh
            - add_lines
            - add_points

            List contianing one entry for each item to be added to the
            legend.  Each entry must contain two strings, [label,
            color], where label is the name of the item to add, and
            color is the color of the label to add.

        bcolor : list or string, optional
            Background color, either a three item 0 to 1 RGB color
            list, or a matplotlib color string (e.g. 'w' or 'white'
            for a white color).  If None, legend background is
            disabled.

        border : bool, optional
            Controls if there will be a border around the legend.
            Default False.

        size : list, optional
            Two float list, each float between 0 and 1.  For example
            [0.1, 0.1] would make the legend 10% the size of the
            entire figure window.

        name : str, optional
            The name for the added actor so that it can be easily updated.
            If an actor of this name already exists in the rendering window, it
            will be replaced by the new actor.

        Returns
        -------
        legend : vtk.vtkLegendBoxActor
            Actor for the legend.

        Examples
        --------
        >>> import pyvista
        >>> from pyvista import examples
        >>> mesh = examples.load_hexbeam()
        >>> othermesh = examples.load_uniform()
        >>> plotter = pyvista.Plotter()
        >>> _ = plotter.add_mesh(mesh, label='My Mesh')
        >>> _ = plotter.add_mesh(othermesh, 'k', label='My Other Mesh')
        >>> _ = plotter.add_legend()
        >>> plotter.show() # doctest:+SKIP

        Alternative manual example

        >>> import pyvista
        >>> from pyvista import examples
        >>> mesh = examples.load_hexbeam()
        >>> othermesh = examples.load_uniform()
        >>> legend_entries = []
        >>> legend_entries.append(['My Mesh', 'w'])
        >>> legend_entries.append(['My Other Mesh', 'k'])
        >>> plotter = pyvista.Plotter()
        >>> _ = plotter.add_mesh(mesh)
        >>> _ = plotter.add_mesh(othermesh, 'k')
        >>> _ = plotter.add_legend(legend_entries)
        >>> plotter.show() # doctest:+SKIP
        """
        self.legend = vtk.vtkLegendBoxActor()

        if labels is None:
            # use existing labels
            if not self._labels:
                raise Exception('No labels input.\n\n'
                                'Add labels to individual items when adding them to'
                                'the plotting object with the "label=" parameter.  '
                                'or enter them as the "labels" parameter.')

            self.legend.SetNumberOfEntries(len(self._labels))
            for i, (vtk_object, text, color) in enumerate(self._labels):
                self.legend.SetEntry(i, vtk_object, text, parse_color(color))

        else:
            self.legend.SetNumberOfEntries(len(labels))
            legendface = pyvista.single_triangle()
            for i, (text, color) in enumerate(labels):
                self.legend.SetEntry(i, legendface, text, parse_color(color))

        if size:
            self.legend.SetPosition2(size[0], size[1])

        if bcolor is None:
            self.legend.UseBackgroundOff()
        else:
            self.legend.UseBackgroundOn()
            self.legend.SetBackgroundColor(bcolor)

        if border:
            self.legend.BorderOn()
        else:
            self.legend.BorderOff()

        # Add to renderer
        self.add_actor(self.legend, reset_camera=False, name=name, pickable=False)
        return self.legend

    @property
    def camera_position(self):
        """ Returns camera position of the active render window """
        return self.renderers[self._active_renderer_index].camera_position

    @camera_position.setter
    def camera_position(self, camera_location):
        """ Set camera position of the active render window """
        self.renderers[self._active_renderer_index].camera_position = camera_location

    def reset_camera(self):
        """
        Reset camera so it slides along the vector defined from camera
        position to focal point until all of the actors can be seen.
        """
        self.renderers[self._active_renderer_index].reset_camera()
        self._render()

    def isometric_view(self):
        """DEPRECATED: Please use ``view_isometric``"""
        return self.view_isometric()

    def view_isometric(self, negative=False):
        """
        Resets the camera to a default isometric view showing all the
        actors in the scene.
        """
        return self.renderer.view_isometric(negative=negative)

    def view_vector(self, vector, viewup=None):
        return self.renderer.view_vector(vector, viewup=viewup)

    def view_xy(self, negative=False):
        """View the XY plane"""
        return self.renderer.view_xy(negative=negative)

    def view_yx(self, negative=False):
        """View the YX plane"""
        return self.renderer.view_yx(negative=negative)

    def view_xz(self, negative=False):
        """View the XZ plane"""
        return self.renderer.view_xz(negative=negative)

    def view_zx(self, negative=False):
        """View the ZX plane"""
        return self.renderer.view_zx(negative=negative)

    def view_yz(self, negative=False):
        """View the YZ plane"""
        return self.renderer.view_yz(negative=negative)

    def view_zy(self, negative=False):
        """View the ZY plane"""
        return self.renderer.view_zy(negative=negative)

    def disable(self):
        """Disable this renderer's camera from being interactive"""
        return self.renderer.disable()

    def enable(self):
        """Enable this renderer's camera to be interactive"""
        return self.renderer.enable()

    def set_background(self, color, loc='all', top=None):
        """
        Sets background color

        Parameters
        ----------
        color : string or 3 item list, optional, defaults to white
            Either a string, rgb list, or hex color string.  For example:
                color='white'
                color='w'
                color=[1, 1, 1]
                color='#FFFFFF'

        loc : int, tuple, list, or str, optional
            Index of the renderer to add the actor to.  For example,
            ``loc=2`` or ``loc=(1, 1)``.  If ``loc='all'`` then all
            render windows will have their background set.

        top : string or 3 item list, optional, defaults to None
            If given, this will enable a gradient background where the
            ``color`` argument is at the bottom and the color given in ``top``
            will be the color at the top of the renderer.

        """
        if color is None:
            color = rcParams['background']

        use_gradient = False
        if top is not None:
            use_gradient = True

        if loc == 'all':
            for renderer in self.renderers:
                renderer.SetBackground(parse_color(color))
                if use_gradient:
                    renderer.GradientBackgroundOn()
                    renderer.SetBackground2(parse_color(top))
                else:
                    renderer.GradientBackgroundOff()
        else:
            renderer = self.renderers[self.loc_to_index(loc)]
            renderer.SetBackground(parse_color(color))
            if use_gradient:
                renderer.GradientBackgroundOn()
                renderer.SetBackground2(parse_color(top))
            else:
                renderer.GradientBackgroundOff()

    @property
    def background_color(self):
        """ Returns background color of the first render window """
        return self.renderers[0].GetBackground()

    @background_color.setter
    def background_color(self, color):
        """ Sets the background color of all the render windows """
        self.set_background(color)

    def remove_legend(self):
        """ Removes legend actor """
        if hasattr(self, 'legend'):
            self.remove_actor(self.legend, reset_camera=False)
            self._render()


    def generate_orbital_path(self, factor=3., n_points=20, viewup=None, shift=0.0):
        """Genrates an orbital path around the data scene

        Parameters
        ----------
        factor : float
            A scaling factor when biulding the orbital extent

        n_points : int
            number of points on the orbital path

        viewup : list(float)
            the normal to the orbital plane

        shift : float, optional
            shift the plane up/down from the center of the scene by this amount
        """
        if viewup is None:
            viewup = rcParams['camera']['viewup']
        center = np.array(self.center)
        bnds = np.array(self.bounds)
        radius = (bnds[1] - bnds[0]) * factor
        y = (bnds[3] - bnds[2]) * factor
        if y > radius:
            radius = y
        center += np.array(viewup) * shift
        return pyvista.Polygon(center=center, radius=radius, normal=viewup, n_sides=n_points)


    def fly_to(self, point):
        """Given a position point, move the current camera's focal point to that
        point. The movement is animated over the number of frames specified in
        NumberOfFlyFrames. The LOD desired frame rate is used.
        """
        if not hasattr(self, 'iren'):
            raise AttributeError('This plotter does not have an interactive window')
        return self.iren.FlyTo(self.renderer, *point)


    def orbit_on_path(self, path=None, focus=None, step=0.5, viewup=None,
                      bkg=True, write_frames=False):
        """Orbit on the given path focusing on the focus point

        Parameters
        ----------
        path : pyvista.PolyData
            Path of orbital points. The order in the points is the order of
            travel

        focus : list(float) of length 3, optional
            The point ot focus the camera.

        step : float, optional
            The timestep between flying to each camera position

        viewup : list(float)
            the normal to the orbital plane

        write_frames : bool
            Assume a file is open and write a frame on each camera view during
            the orbit.
        """
        if focus is None:
            focus = self.center
        if viewup is None:
            viewup = rcParams['camera']['viewup']
        if path is None:
            path = self.generate_orbital_path(viewup=viewup)
        if not is_pyvista_dataset(path):
            path = pyvista.PolyData(path)
        points = path.points

        # Make sure the whole scene is visible
        self.camera.SetThickness(path.length)

        def orbit():
            """Internal thread for running the orbit"""
            for point in points:
                self.set_position(point)
                self.set_focus(focus)
                self.set_viewup(viewup)
                if bkg:
                    time.sleep(step)
                if write_frames:
                    self.write_frame()


        if bkg and isinstance(self, pyvista.BackgroundPlotter):
            thread = Thread(target=orbit)
            thread.start()
        else:
            bkg = False
            orbit()
        return


    def export_vtkjs(self, filename, compress_arrays=False):
        """
        Export the current rendering scene as a VTKjs scene for
        rendering in a web browser
        """
        if not hasattr(self, 'ren_win'):
            raise RuntimeError('Export must be called before showing/closing the scene.')
        if isinstance(pyvista.FIGURE_PATH, str) and not os.path.isabs(filename):
            filename = os.path.join(pyvista.FIGURE_PATH, filename)
        else:
            filename = os.path.abspath(os.path.expanduser(filename))
        return export_plotter_vtkjs(self, filename, compress_arrays=compress_arrays)



    def export_obj(self, filename):
        """Export scene to OBJ format"""
        if not hasattr(self, "ren_win"):
            raise RuntimeError("This plotter must still have a render window open.")
        if isinstance(pyvista.FIGURE_PATH, str) and not os.path.isabs(filename):
            filename = os.path.join(pyvista.FIGURE_PATH, filename)
        else:
            filename = os.path.abspath(os.path.expanduser(filename))
        exporter = vtk.vtkOBJExporter()
        exporter.SetFilePrefix(filename)
        exporter.SetRenderWindow(self.ren_win)
        return exporter.Write()


    def __del__(self):
        self.close()
        self.deep_clean()
        del self.renderers


class Plotter(BasePlotter):
    """ Plotting object to display vtk meshes or numpy arrays.

    Example
    -------
    >>> import pyvista
    >>> from pyvista import examples
    >>> mesh = examples.load_hexbeam()
    >>> another_mesh = examples.load_uniform()
    >>> plotter = pyvista.Plotter()
    >>> _ = plotter.add_mesh(mesh, color='red')
    >>> _ = plotter.add_mesh(another_mesh, color='blue')
    >>> plotter.show() # doctest:+SKIP

    Parameters
    ----------
    off_screen : bool, optional
        Renders off screen when False.  Useful for automated screenshots.

    notebook : bool, optional
        When True, the resulting plot is placed inline a jupyter notebook.
        Assumes a jupyter console is active.  Automatically enables off_screen.

    shape : list or tuple, optional
        Number of sub-render windows inside of the main window.
        Specify two across with ``shape=(2, 1)`` and a two by two grid
        with ``shape=(2, 2)``.  By default there is only one render window.
        Can also accept a shape as string descriptor. E.g.:
            shape="3|1" means 3 plots on the left and 1 on the right,
            shape="4/2" means 4 plots on top of 2 at bottom.

    border : bool, optional
        Draw a border around each render window.  Default False.

    border_color : string or 3 item list, optional, defaults to white
        Either a string, rgb list, or hex color string.  For example:
            color='white'
            color='w'
            color=[1, 1, 1]
            color='#FFFFFF'

    window_size : list, optional
        Window size in pixels.  Defaults to [1024, 768]

    multi_samples : int
        The number of multi-samples used to mitigate aliasing. 4 is a good
        default but 8 will have better results with a potential impact on
        perfromance.

    line_smoothing : bool
        If True, enable line smothing

    point_smoothing : bool
        If True, enable point smothing

    polygon_smoothing : bool
        If True, enable polygon smothing

    """
    last_update_time = 0.0
    q_pressed = False
    right_timer_id = -1

    def __init__(self, off_screen=None, notebook=None, shape=(1, 1),
                 border=None, border_color='k', border_width=2.0,
                 window_size=None, multi_samples=None, line_smoothing=False,
                 point_smoothing=False, polygon_smoothing=False,
                 splitting_position=None, title=None):
        """
        Initialize a vtk plotting object
        """
        super(Plotter, self).__init__(shape=shape, border=border,
                                      border_color=border_color,
                                      border_width=border_width,
                                      splitting_position=splitting_position,
                                      title=title)
        log.debug('Initializing')

        def on_timer(iren, event_id):
            """ Exit application if interactive renderer stops """
            if event_id == 'TimerEvent':
                self.iren.TerminateApp()

        if off_screen is None:
            off_screen = pyvista.OFF_SCREEN

        if notebook is None:
            notebook = scooby.in_ipykernel()

        self.notebook = notebook
        if self.notebook:
            off_screen = True
        self.off_screen = off_screen

        if window_size is None:
            window_size = rcParams['window_size']

        if multi_samples is None:
            multi_samples = rcParams['multi_samples']

        # initialize render window
        self.ren_win = vtk.vtkRenderWindow()
        self.ren_win.SetMultiSamples(multi_samples)
        self.ren_win.SetBorders(True)
        if line_smoothing:
            self.ren_win.LineSmoothingOn()
        if point_smoothing:
            self.ren_win.PointSmoothingOn()
        if polygon_smoothing:
            self.ren_win.PolygonSmoothingOn()

        self.ren_win.SetNumberOfLayers(2)

        for renderer in self.renderers:
            self.ren_win.AddRenderer(renderer)
            self.ren_win.AddRenderer(renderer.etc_renderer)

        if self.off_screen:
            self.ren_win.SetOffScreenRendering(1)
        else:  # Allow user to interact
            self.iren = vtk.vtkRenderWindowInteractor()
            self.iren.LightFollowCameraOff()
            self.iren.SetDesiredUpdateRate(30.0)
            self.iren.SetRenderWindow(self.ren_win)
            self.enable_trackball_style()
            self.iren.AddObserver("KeyPressEvent", self.key_press_event)
            self.update_style()

            # for renderer in self.renderers:
            #     self.iren.SetRenderWindow(renderer)

        # Set background
        self.set_background(rcParams['background'])

        # Set window size
        self.window_size = window_size

        # add timer event if interactive render exists
        if hasattr(self, 'iren'):
            self.iren.AddObserver(vtk.vtkCommand.TimerEvent, on_timer)

    def show(self, title=None, window_size=None, interactive=True,
             auto_close=None, interactive_update=False, full_screen=False,
             screenshot=False, return_img=False, use_panel=None, cpos=None,
             height=400):
        """
        Creates plotting window

        Parameters
        ----------
        title : string, optional
            Title of plotting window.

        window_size : list, optional
            Window size in pixels.  Defaults to [1024, 768]

        interactive : bool, optional
            Enabled by default.  Allows user to pan and move figure.

        auto_close : bool, optional
            Enabled by default.  Exits plotting session when user
            closes the window when interactive is True.

        interactive_update: bool, optional
            Disabled by default.  Allows user to non-blocking draw,
            user should call Update() in each iteration.

        full_screen : bool, optional
            Opens window in full screen.  When enabled, ignores
            window_size.  Default False.

        use_panel : bool, optional
            If False, the interactive rendering from panel will not be used in
            notebooks

        cpos : list(tuple(floats))
            The camera position to use

        height : int, optional
            height for panel pane. Only used with panel.

        Returns
        -------
        cpos : list
            List of camera position, focal point, and view up

        """
        if use_panel is None:
            use_panel = rcParams['use_panel']

        if auto_close is None:
            auto_close = rcParams['auto_close']

        # reset unless camera for the first render unless camera is set
        if self._first_time:  # and not self.camera_set:
            for renderer in self.renderers:
                if not renderer.camera_set and cpos is None:
                    renderer.camera_position = renderer.get_default_cam_pos()
                    renderer.ResetCamera()
                elif cpos is not None:
                    renderer.camera_position = cpos
            self._first_time = False


        # if full_screen:
        if full_screen:
            self.ren_win.SetFullScreen(True)
            self.ren_win.BordersOn()  # super buggy when disabled
        else:
            if window_size is None:
                window_size = self.window_size
            self.ren_win.SetSize(window_size[0], window_size[1])

        # Render
        log.debug('Rendering')
        self.ren_win.Render()

        # This has to be after the first render for some reason
        if title is None:
            title = self.title
        if title:
            self.ren_win.SetWindowName(title)
            self.title = title

        # Keep track of image for sphinx-gallery
        self.last_image = self.screenshot(screenshot, return_img=True)
        self.last_image_depth = self.get_image_depth()
        disp = None

        if interactive and (not self.off_screen):
            try:  # interrupts will be caught here
                log.debug('Starting iren')
                self.update_style()
                self.iren.Initialize()
                if not interactive_update:
                    self.iren.Start()
            except KeyboardInterrupt:
                log.debug('KeyboardInterrupt')
                self.close()
                raise KeyboardInterrupt
        elif self.notebook and use_panel and not hasattr(self, 'volume'):
            try:
                from panel.pane import VTK as panel_display
                disp = panel_display(self.ren_win, sizing_mode='stretch_width',
                                     height=height)
            except:
                pass
        # NOTE: after this point, nothing from the render window can be accessed
        #       as if a user presed the close button, then it destroys the
        #       the render view and a stream of errors will kill the Python
        #       kernel if code here tries to access that renderer.
        #       See issues #135 and #186 for insight before editing the
        #       remainder of this function.

        # Get camera position before closing
        cpos = self.camera_position

        # NOTE: our conversion to panel currently does not support mult-view
        #       so we should display the static screenshot in notebooks for
        #       multi-view plots until we implement this feature
        # If notebook is true and panel display failed:
        if self.notebook and (disp is None or self.shape != (1,1)):
            import PIL.Image
            # sanity check
            try:
                import IPython
            except ImportError:
                raise Exception('Install IPython to display image in a notebook')
            disp = IPython.display.display(PIL.Image.fromarray(self.last_image))

        # Cleanup
        if auto_close:
            self.close()

        # Return the notebook display: either panel object or image display
        if self.notebook:
            return disp

        # If user asked for screenshot, return as numpy array after camera
        # position
        if return_img or screenshot is True:
            return cpos, self.last_image

        # default to returning last used camera position
        return cpos

    def plot(self, *args, **kwargs):
        """ Present for backwards compatibility. Use `show()` instead """
        logging.warning("`.plot()` is deprecated. Please use `.show()` instead.")
        return self.show(*args, **kwargs)

    def render(self):
        """ renders main window """
        self.ren_win.Render()<|MERGE_RESOLUTION|>--- conflicted
+++ resolved
@@ -1652,11 +1652,8 @@
         self._active_renderer_index = self.loc_to_index(loc)
         renderer = self.renderers[self._active_renderer_index]
         return renderer.add_actor(uinput=uinput, reset_camera=reset_camera,
-<<<<<<< HEAD
-                    name=name, culling=culling, pickable=pickable, etc=etc)
-=======
-                                  name=name, culling=culling, pickable=pickable)
->>>>>>> 28495047
+                                  name=name, culling=culling,
+                                  pickable=pickable, etc=etc)
 
     def loc_to_index(self, loc):
         """
@@ -2701,12 +2698,6 @@
         tgt_size = (img_size[1], img_size[0], -1)
         return img_array.reshape(tgt_size)[::-1]
 
-<<<<<<< HEAD
-    @property
-    def image_depth(self):
-        """ Returns an image array of current render window """
-        self.ren_win.SetNumberOfLayers(1)
-=======
 
     def get_image_depth(self,
                         fill_value=np.nan,
@@ -2739,22 +2730,18 @@
                 zval[self._image_depth_null] = fill_value
             return zval
 
+        self.ren_win.SetNumberOfLayers(1)
+
         # Ensure points in view are within clipping range of renderer?
         if reset_camera_clipping_range:
             self.renderer.ResetCameraClippingRange()
 
         # Get the z-buffer image
->>>>>>> 28495047
         ifilter = vtk.vtkWindowToImageFilter()
         ifilter.ShouldRerenderOn()
         ifilter.SetInput(self.ren_win)
         ifilter.ReadFrontBufferOff()
         ifilter.SetInputBufferTypeToZBuffer()
-<<<<<<< HEAD
-        image = self._run_image_filter(ifilter)
-        self.ren_win.SetNumberOfLayers(2)
-        return image
-=======
         zbuff = self._run_image_filter(ifilter)[:, :, 0]
 
         # Convert z-buffer values to depth from camera
@@ -2772,6 +2759,8 @@
         if fill_value is not None:
             zval[args] = fill_value
 
+        self.ren_win.SetNumberOfLayers(2)
+
         return zval
 
 
@@ -2780,7 +2769,6 @@
         """Helper attribute for ``get_image_depth``"""
         return self.get_image_depth()
 
->>>>>>> 28495047
 
     @property
     def image(self):
