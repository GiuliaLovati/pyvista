--- conflicted
+++ resolved
@@ -3377,9 +3377,8 @@
         extracts the grid's points and perfoms the triangulation on those alone.
         """
         return pyvista.PolyData(ugrid.points).delaunay_2d(tol=tol, alpha=alpha,
-<<<<<<< HEAD
-                                                 offset=offset, bound=bound)
-
+                                                          offset=offset,
+                                                          bound=bound)
 
     @staticmethod
     def _clean_ugrid_pts(grid, tolerance=None):
@@ -3406,8 +3405,8 @@
             # special handling for polyhedron cells
             grid.GetCellPoints(i, cell_points)
             if (grid.GetCellType(i) == vtk.VTK_POLYHEDRON):
-                vtkUnstructuredGrid.SafeDownCast(grid).GetFaceStream(i, cell_points)
-                vtkUnstructuredGrid.ConvertFaceStreamPointIds(cell_points, ind_nodes)
+                vtk.vtkUnstructuredGrid.SafeDownCast(grid).GetFaceStream(i, cell_points)
+                vtk.vtkUnstructuredGrid.ConvertFaceStreamPointIds(cell_points, ind_nodes)
             else:
                 for j in range(cell_points.GetNumberOfIds()):
                     cell_pt_id = cell_points.GetId(j)
@@ -3502,8 +3501,8 @@
             cell_type = ugrid.GetCellType(i)
             ugrid.GetCellPoints(i, cell_points)
             if (cell_type == vtk.VTK_POLYHEDRON):
-                vtkUnstructuredGrid.SafeDownCast(ugrid).GetFaceStream(i, cell_points)
-                vtkUnstructuredGrid.ConvertFaceStreamPointIds(cell_points, ind_nodes)
+                vtk.vtkUnstructuredGrid.SafeDownCast(ugrid).GetFaceStream(i, cell_points)
+                vtk.vtkUnstructuredGrid.ConvertFaceStreamPointIds(cell_points, ind_nodes)
                 output.InsertNextCell(ugrid.GetCellType(i), cell_points)
             else:
                 if (cell_type == vtk.VTK_POLY_VERTEX or cell_type == vtk.VTK_TRIANGLE_STRIP):
@@ -3532,9 +3531,6 @@
                         cell_set.add(frozenset(nn))
 
         return output
-=======
-                                                          offset=offset,
-                                                          bound=bound)
 
 
 class UniformGridFilters(DataSetFilters):
@@ -3579,5 +3575,4 @@
         else:
             alg.SetStandardDeviations(std_dev, std_dev, std_dev)
         alg.Update()
-        return _get_output(alg)
->>>>>>> 28495047
+        return _get_output(alg)